--- conflicted
+++ resolved
@@ -209,14 +209,9 @@
 
     assert filename.is_file()
 
-<<<<<<< HEAD
-    content = rapidjson.load(filename.open('r'))
-    assert content['strategy_name'] == CURRENT_TEST_STRATEGY
-=======
     with filename.open('r') as f:
         content = rapidjson.load(f)
-    assert content['strategy_name'] == 'StrategyTestV2'
->>>>>>> c34b8a95
+    assert content['strategy_name'] == CURRENT_TEST_STRATEGY
     assert 'params' in content
     assert "buy" in content["params"]
     assert "sell" in content["params"]
