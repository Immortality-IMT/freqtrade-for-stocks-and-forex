--- conflicted
+++ resolved
@@ -448,15 +448,9 @@
         'freqtrade.exchange.Exchange',
         get_fee=fee,
     )
-<<<<<<< HEAD
-    default_conf['stake_amount'] = 10
-    freqtrade = FreqtradeBot(default_conf)
+    default_conf_usdt['stake_amount'] = 10
+    freqtrade = FreqtradeBot(default_conf_usdt)
     patch_get_signal(freqtrade, enter_long=False)
-=======
-    default_conf_usdt['stake_amount'] = 10
-    freqtrade = FreqtradeBot(default_conf_usdt)
-    patch_get_signal(freqtrade, value=(False, False, None))
->>>>>>> ad6ca377
 
     Trade.query = MagicMock()
     Trade.query.filter = MagicMock()
@@ -1175,14 +1169,9 @@
 
 
 @pytest.mark.usefixtures("init_persistence")
-<<<<<<< HEAD
-def test_handle_stoploss_on_exchange_trailing(mocker, default_conf, fee,
-                                              limit_buy_order, limit_sell_order) -> None:
-    # TODO-lev: test for short
-=======
 def test_handle_stoploss_on_exchange_trailing(mocker, default_conf_usdt, fee,
                                               limit_buy_order_usdt, limit_sell_order_usdt) -> None:
->>>>>>> ad6ca377
+    # TODO-lev: test for short
     # When trailing stoploss is set
     stoploss = MagicMock(return_value={'id': 13434334})
     patch_RPCManager(mocker)
@@ -1276,23 +1265,14 @@
 
     assert freqtrade.handle_stoploss_on_exchange(trade) is False
 
-<<<<<<< HEAD
-    cancel_order_mock.assert_called_once_with(100, 'ETH/BTC')
-    stoploss_order_mock.assert_called_once_with(
-        amount=85.32423208,
-        pair='ETH/BTC',
-        order_types=freqtrade.strategy.order_types,
-        stop_price=0.00002346 * 0.95,
-        side="sell",
-        leverage=1.0
-=======
     cancel_order_mock.assert_called_once_with(100, 'ETH/USDT')
     stoploss_order_mock.assert_called_once_with(
         amount=27.39726027,
         pair='ETH/USDT',
         order_types=freqtrade.strategy.order_types,
-        stop_price=4.4 * 0.95
->>>>>>> ad6ca377
+        stop_price=4.4 * 0.95,
+        side="sell",
+        leverage=1.0
     )
 
     # price fell below stoploss, so dry-run sells trade.
@@ -1307,15 +1287,10 @@
     assert freqtrade.handle_trade(trade) is True
 
 
-<<<<<<< HEAD
-def test_handle_stoploss_on_exchange_trailing_error(mocker, default_conf, fee, caplog,
-                                                    limit_buy_order, limit_sell_order) -> None:
-    # TODO-lev: test for short
-=======
 def test_handle_stoploss_on_exchange_trailing_error(
         mocker, default_conf_usdt, fee, caplog, limit_buy_order_usdt, limit_sell_order_usdt
 ) -> None:
->>>>>>> ad6ca377
+    # TODO-lev: test for short
     # When trailing stoploss is set
     stoploss = MagicMock(return_value={'id': 13434334})
     patch_exchange(mocker)
@@ -1374,13 +1349,8 @@
                  side_effect=InvalidOrderException())
     mocker.patch('freqtrade.exchange.Binance.fetch_stoploss_order',
                  return_value=stoploss_order_hanging)
-<<<<<<< HEAD
     freqtrade.handle_trailing_stoploss_on_exchange(trade, stoploss_order_hanging, side="sell")
-    assert log_has_re(r"Could not cancel stoploss order abcd for pair ETH/BTC.*", caplog)
-=======
-    freqtrade.handle_trailing_stoploss_on_exchange(trade, stoploss_order_hanging)
     assert log_has_re(r"Could not cancel stoploss order abcd for pair ETH/USDT.*", caplog)
->>>>>>> ad6ca377
 
     # Still try to create order
     assert stoploss.call_count == 1
@@ -1491,23 +1461,14 @@
 
     assert freqtrade.handle_stoploss_on_exchange(trade) is False
 
-<<<<<<< HEAD
-    cancel_order_mock.assert_called_once_with(100, 'ETH/BTC')
-    stoploss_order_mock.assert_called_once_with(
-        amount=85.32423208,
-        pair='ETH/BTC',
-        order_types=freqtrade.strategy.order_types,
-        stop_price=0.00002346 * 0.96,
-        side="sell",
-        leverage=1.0
-=======
     cancel_order_mock.assert_called_once_with(100, 'ETH/USDT')
     stoploss_order_mock.assert_called_once_with(
         amount=31.57894736,
         pair='ETH/USDT',
         order_types=freqtrade.strategy.order_types,
-        stop_price=4.4 * 0.96
->>>>>>> ad6ca377
+        stop_price=4.4 * 0.96,
+        side="sell",
+        leverage=1.0
     )
 
     # price fell below stoploss, so dry-run sells trade.
@@ -1522,15 +1483,9 @@
     assert freqtrade.handle_trade(trade) is True
 
 
-<<<<<<< HEAD
-def test_tsl_on_exchange_compatible_with_edge(mocker, edge_conf, fee, caplog,
-                                              limit_buy_order, limit_sell_order) -> None:
+def test_tsl_on_exchange_compatible_with_edge(
+        mocker, edge_conf, fee, limit_buy_order_usdt, limit_sell_order_usdt) -> None:
     # TODO-lev: test for short
-=======
-def test_tsl_on_exchange_compatible_with_edge(mocker, edge_conf, fee,
-                                              limit_buy_order_usdt, limit_sell_order_usdt) -> None:
-
->>>>>>> ad6ca377
     # When trailing stoploss is set
     stoploss = MagicMock(return_value={'id': 13434334})
     patch_RPCManager(mocker)
@@ -1635,30 +1590,18 @@
     assert trade.stop_loss == 4.4 * 0.99
     cancel_order_mock.assert_called_once_with(100, 'NEO/BTC')
     stoploss_order_mock.assert_called_once_with(
-<<<<<<< HEAD
-        amount=2132892.49146757,
-        pair='NEO/BTC',
-        order_types=freqtrade.strategy.order_types,
-        stop_price=0.00002346 * 0.99,
-        side="sell",
-        leverage=1.0
-=======
         amount=11.41438356,
         pair='NEO/BTC',
         order_types=freqtrade.strategy.order_types,
-        stop_price=4.4 * 0.99
->>>>>>> ad6ca377
+        stop_price=4.4 * 0.99,
+        side="sell",
+        leverage=1.0
     )
 
 
 @pytest.mark.parametrize('return_value,side_effect,log_message', [
-<<<<<<< HEAD
     (False, None, 'Found no enter signals for whitelisted currencies. Trying again...'),
-    (None, DependencyException, 'Unable to create trade for ETH/BTC: ')
-=======
-    (False, None, 'Found no buy signals for whitelisted currencies. Trying again...'),
     (None, DependencyException, 'Unable to create trade for ETH/USDT: ')
->>>>>>> ad6ca377
 ])
 def test_enter_positions(mocker, default_conf_usdt, return_value, side_effect,
                          log_message, caplog) -> None:
@@ -1696,11 +1639,7 @@
     )
     n = freqtrade.exit_positions(trades)
     assert n == 0
-<<<<<<< HEAD
-    assert log_has('Unable to exit trade ETH/BTC: ', caplog)
-=======
-    assert log_has('Unable to sell trade ETH/USDT: ', caplog)
->>>>>>> ad6ca377
+    assert log_has('Unable to exit trade ETH/USDT: ', caplog)
 
 
 def test_update_trade_state(mocker, default_conf_usdt, limit_buy_order_usdt, caplog) -> None:
@@ -1906,13 +1845,8 @@
         get_fee=fee,
     )
 
-<<<<<<< HEAD
-    freqtrade = FreqtradeBot(default_conf)
+    freqtrade = FreqtradeBot(default_conf_usdt)
     patch_get_signal(freqtrade, enter_long=True, exit_long=True)
-=======
-    freqtrade = FreqtradeBot(default_conf_usdt)
-    patch_get_signal(freqtrade, value=(True, True, None))
->>>>>>> ad6ca377
     freqtrade.strategy.min_roi_reached = MagicMock(return_value=False)
 
     freqtrade.enter_positions()
@@ -2437,16 +2371,10 @@
     Trade.query.session.add(open_trade_usdt)
 
     freqtrade.check_handle_timedout()
-<<<<<<< HEAD
-    assert log_has_re(r"Cannot query order for Trade\(id=1, pair=ETH/BTC, amount=90.99181073, "
+    assert log_has_re(r"Cannot query order for Trade\(id=1, pair=ADA/USDT, amount=30.00000000, "
                       r"is_short=False, leverage=1.0, "
-                      r"open_rate=0.00001099, open_since="
-                      f"{open_trade.open_date.strftime('%Y-%m-%d %H:%M:%S')}"
-=======
-    assert log_has_re(r"Cannot query order for Trade\(id=1, pair=ADA/USDT, amount=30.00000000, "
                       r"open_rate=2.00000000, open_since="
                       f"{open_trade_usdt.open_date.strftime('%Y-%m-%d %H:%M:%S')}"
->>>>>>> ad6ca377
                       r"\) due to Traceback \(most recent call last\):\n*",
                       caplog)
 
@@ -3185,13 +3113,8 @@
 
     trade = Trade.query.first()
     amnt = trade.amount
-<<<<<<< HEAD
-    trade.update(limit_buy_order)
+    trade.update(limit_buy_order_usdt)
     patch_get_signal(freqtrade, enter_long=False, exit_long=True)
-=======
-    trade.update(limit_buy_order_usdt)
-    patch_get_signal(freqtrade, value=(False, True, None))
->>>>>>> ad6ca377
     mocker.patch('freqtrade.wallets.Wallets.get_free', MagicMock(return_value=trade.amount * 0.985))
 
     assert freqtrade.handle_trade(trade) is True
