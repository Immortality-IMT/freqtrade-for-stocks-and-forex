--- conflicted
+++ resolved
@@ -447,7 +447,7 @@
         # running get_signal on historical data fetched
         (signal, enter_tag) = self.strategy.get_entry_signal(
             pair, self.strategy.timeframe, analyzed_df
-            )
+        )
 
         if signal:
             stake_amount = self.wallets.get_trade_stake_amount(pair, self.edge)
@@ -549,7 +549,7 @@
                 pair=pair, order_type=order_type, amount=amount, rate=enter_limit_requested,
                 time_in_force=time_in_force, current_time=datetime.now(timezone.utc),
                 side='long'
-                ):
+        ):
             logger.info(f"User requested abortion of buying {pair}")
             return False
         amount = self.exchange.amount_to_precision(pair, amount)
@@ -614,16 +614,11 @@
             exchange=self.exchange.id,
             open_order_id=order_id,
             strategy=self.strategy.get_strategy_name(),
-<<<<<<< HEAD
-            buy_tag=buy_tag,
+            # TODO-lev: compatibility layer for buy_tag (!)
+            buy_tag=enter_tag,
             timeframe=timeframe_to_minutes(self.config['timeframe']),
             trading_mode=self.trading_mode,
             funding_fees=funding_fees
-=======
-            # TODO-lev: compatibility layer for buy_tag (!)
-            buy_tag=enter_tag,
-            timeframe=timeframe_to_minutes(self.config['timeframe'])
->>>>>>> d7ce9b9f
         )
         trade.orders.append(order_obj)
 
