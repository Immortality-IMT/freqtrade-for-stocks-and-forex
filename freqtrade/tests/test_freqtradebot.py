# pragma pylint: disable=missing-docstring, C0103
# pragma pylint: disable=protected-access, too-many-lines, invalid-name, too-many-arguments

import logging
import time
from copy import deepcopy
from unittest.mock import MagicMock, PropertyMock

import arrow
import pytest
import requests

from freqtrade import (DependencyException, InvalidOrderException,
                       OperationalException, TemporaryError, constants)
from freqtrade.data.dataprovider import DataProvider
from freqtrade.freqtradebot import FreqtradeBot
from freqtrade.persistence import Trade
from freqtrade.rpc import RPCMessageType
from freqtrade.state import State, RunMode
from freqtrade.strategy.interface import SellCheckTuple, SellType
from freqtrade.tests.conftest import (get_patched_freqtradebot,
                                      get_patched_worker, log_has, log_has_re,
                                      patch_edge, patch_exchange,
                                      patch_get_signal, patch_wallet)
from freqtrade.worker import Worker


def patch_RPCManager(mocker) -> MagicMock:
    """
    This function mock RPC manager to avoid repeating this code in almost every tests
    :param mocker: mocker to patch RPCManager class
    :return: RPCManager.send_msg MagicMock to track if this method is called
    """
    mocker.patch('freqtrade.rpc.telegram.Telegram', MagicMock())
    rpc_mock = mocker.patch('freqtrade.freqtradebot.RPCManager.send_msg', MagicMock())
    return rpc_mock


# Unit tests

def test_freqtradebot_state(mocker, default_conf, markets) -> None:
    mocker.patch('freqtrade.exchange.Exchange.markets', PropertyMock(return_value=markets))
    freqtrade = get_patched_freqtradebot(mocker, default_conf)
    assert freqtrade.state is State.RUNNING

    default_conf.pop('initial_state')
    freqtrade = FreqtradeBot(default_conf)
    assert freqtrade.state is State.STOPPED


def test_worker_state(mocker, default_conf, markets) -> None:
    mocker.patch('freqtrade.exchange.Exchange.markets', PropertyMock(return_value=markets))
    worker = get_patched_worker(mocker, default_conf)
    assert worker.state is State.RUNNING

    default_conf.pop('initial_state')
    worker = Worker(args=None, config=default_conf)
    assert worker.state is State.STOPPED


def test_cleanup(mocker, default_conf, caplog) -> None:
    mock_cleanup = MagicMock()
    mocker.patch('freqtrade.persistence.cleanup', mock_cleanup)
    freqtrade = get_patched_freqtradebot(mocker, default_conf)
    freqtrade.cleanup()
    assert log_has('Cleaning up modules ...', caplog)
    assert mock_cleanup.call_count == 1


def test_worker_running(mocker, default_conf, caplog) -> None:
    mock_throttle = MagicMock()
    mocker.patch('freqtrade.worker.Worker._throttle', mock_throttle)
    mocker.patch('freqtrade.persistence.Trade.stoploss_reinitialization', MagicMock())

    worker = get_patched_worker(mocker, default_conf)

    state = worker._worker(old_state=None)
    assert state is State.RUNNING
    assert log_has('Changing state to: RUNNING', caplog)
    assert mock_throttle.call_count == 1
    # Check strategy is loaded, and received a dataprovider object
    assert worker.freqtrade.strategy
    assert worker.freqtrade.strategy.dp
    assert isinstance(worker.freqtrade.strategy.dp, DataProvider)


def test_worker_stopped(mocker, default_conf, caplog) -> None:
    mock_throttle = MagicMock()
    mocker.patch('freqtrade.worker.Worker._throttle', mock_throttle)
    mock_sleep = mocker.patch('time.sleep', return_value=None)

    worker = get_patched_worker(mocker, default_conf)
    worker.state = State.STOPPED
    state = worker._worker(old_state=State.RUNNING)
    assert state is State.STOPPED
    assert log_has('Changing state to: STOPPED', caplog)
    assert mock_throttle.call_count == 0
    assert mock_sleep.call_count == 1


def test_throttle(mocker, default_conf, caplog) -> None:
    def throttled_func():
        return 42

    caplog.set_level(logging.DEBUG)
    worker = get_patched_worker(mocker, default_conf)

    start = time.time()
    result = worker._throttle(throttled_func, min_secs=0.1)
    end = time.time()

    assert result == 42
    assert end - start > 0.1
    assert log_has('Throttling throttled_func for 0.10 seconds', caplog)

    result = worker._throttle(throttled_func, min_secs=-1)
    assert result == 42


def test_throttle_with_assets(mocker, default_conf) -> None:
    def throttled_func(nb_assets=-1):
        return nb_assets

    worker = get_patched_worker(mocker, default_conf)

    result = worker._throttle(throttled_func, min_secs=0.1, nb_assets=666)
    assert result == 666

    result = worker._throttle(throttled_func, min_secs=0.1)
    assert result == -1


def test_order_dict_dry_run(default_conf, mocker, caplog) -> None:
    patch_RPCManager(mocker)
    patch_exchange(mocker)
    mocker.patch.multiple(
        'freqtrade.exchange.Exchange',
        get_balance=MagicMock(return_value=default_conf['stake_amount'] * 2)
    )
    conf = default_conf.copy()
    conf['runmode'] = RunMode.DRY_RUN
    conf['order_types'] = {
        'buy': 'market',
        'sell': 'limit',
        'stoploss': 'limit',
        'stoploss_on_exchange': True,
    }

    freqtrade = FreqtradeBot(conf)
    assert log_has("Disabling stoploss_on_exchange during dry-run.", caplog)
    assert not freqtrade.strategy.order_types['stoploss_on_exchange']

    caplog.clear()
    # is left untouched
    conf = default_conf.copy()
    conf['runmode'] = RunMode.DRY_RUN
    conf['order_types'] = {
        'buy': 'market',
        'sell': 'limit',
        'stoploss': 'limit',
        'stoploss_on_exchange': False,
    }
    freqtrade = FreqtradeBot(conf)
    assert not freqtrade.strategy.order_types['stoploss_on_exchange']
    assert not log_has_re(".*stoploss_on_exchange .* dry-run", caplog)


def test_order_dict_live(default_conf, mocker, caplog) -> None:
    patch_RPCManager(mocker)
    patch_exchange(mocker)
    mocker.patch.multiple(
        'freqtrade.exchange.Exchange',
        get_balance=MagicMock(return_value=default_conf['stake_amount'] * 2)
    )
    conf = default_conf.copy()
    conf['runmode'] = RunMode.LIVE
    conf['order_types'] = {
        'buy': 'market',
        'sell': 'limit',
        'stoploss': 'limit',
        'stoploss_on_exchange': True,
    }

    freqtrade = FreqtradeBot(conf)
    assert not log_has_re(".*stoploss_on_exchange .* dry-run", caplog)
    assert freqtrade.strategy.order_types['stoploss_on_exchange']

    caplog.clear()
    # is left untouched
    conf = default_conf.copy()
    conf['runmode'] = RunMode.LIVE
    conf['order_types'] = {
        'buy': 'market',
        'sell': 'limit',
        'stoploss': 'limit',
        'stoploss_on_exchange': False,
    }
    freqtrade = FreqtradeBot(conf)
    assert not freqtrade.strategy.order_types['stoploss_on_exchange']
    assert not log_has_re(".*stoploss_on_exchange .* dry-run", caplog)


def test_get_trade_stake_amount(default_conf, ticker, mocker) -> None:
    patch_RPCManager(mocker)
    patch_exchange(mocker)
    mocker.patch.multiple(
        'freqtrade.exchange.Exchange',
        get_balance=MagicMock(return_value=default_conf['stake_amount'] * 2)
    )

    freqtrade = FreqtradeBot(default_conf)

    result = freqtrade._get_trade_stake_amount('ETH/BTC')
    assert result == default_conf['stake_amount']


def test_get_trade_stake_amount_no_stake_amount(default_conf, mocker) -> None:
    patch_RPCManager(mocker)
    patch_exchange(mocker)
    patch_wallet(mocker, free=default_conf['stake_amount'] * 0.5)
    freqtrade = FreqtradeBot(default_conf)

    with pytest.raises(DependencyException, match=r'.*stake amount.*'):
        freqtrade._get_trade_stake_amount('ETH/BTC')


def test_get_trade_stake_amount_unlimited_amount(default_conf,
                                                 ticker,
                                                 limit_buy_order,
                                                 fee,
                                                 markets,
                                                 mocker) -> None:
    patch_RPCManager(mocker)
    patch_exchange(mocker)
    patch_wallet(mocker, free=default_conf['stake_amount'])
    mocker.patch.multiple(
        'freqtrade.exchange.Exchange',
        markets=PropertyMock(return_value=markets),
        get_ticker=ticker,
        buy=MagicMock(return_value={'id': limit_buy_order['id']}),
        get_fee=fee
    )

    conf = deepcopy(default_conf)
    conf['stake_amount'] = constants.UNLIMITED_STAKE_AMOUNT
    conf['max_open_trades'] = 2

    freqtrade = FreqtradeBot(conf)
    patch_get_signal(freqtrade)

    # no open trades, order amount should be 'balance / max_open_trades'
    result = freqtrade._get_trade_stake_amount('ETH/BTC')
    assert result == default_conf['stake_amount'] / conf['max_open_trades']

    # create one trade, order amount should be 'balance / (max_open_trades - num_open_trades)'
    freqtrade.execute_buy('ETH/BTC', result)

    result = freqtrade._get_trade_stake_amount('LTC/BTC')
    assert result == default_conf['stake_amount'] / (conf['max_open_trades'] - 1)

    # create 2 trades, order amount should be None
    freqtrade.execute_buy('LTC/BTC', result)

    result = freqtrade._get_trade_stake_amount('XRP/BTC')
    assert result is None

    # set max_open_trades = None, so do not trade
    conf['max_open_trades'] = 0
    freqtrade = FreqtradeBot(conf)
    result = freqtrade._get_trade_stake_amount('NEO/BTC')
    assert result is None


def test_edge_called_in_process(mocker, edge_conf) -> None:
    patch_RPCManager(mocker)
    patch_edge(mocker)

    def _refresh_whitelist(list):
        return ['ETH/BTC', 'LTC/BTC', 'XRP/BTC', 'NEO/BTC']

    patch_exchange(mocker)
    freqtrade = FreqtradeBot(edge_conf)
    freqtrade.pairlists._validate_whitelist = _refresh_whitelist
    patch_get_signal(freqtrade)
    freqtrade.process()
    assert freqtrade.active_pair_whitelist == ['NEO/BTC', 'LTC/BTC']


def test_edge_overrides_stake_amount(mocker, edge_conf) -> None:
    patch_RPCManager(mocker)
    patch_exchange(mocker)
    patch_edge(mocker)
    freqtrade = FreqtradeBot(edge_conf)

    assert freqtrade._get_trade_stake_amount('NEO/BTC') == (999.9 * 0.5 * 0.01) / 0.20
    assert freqtrade._get_trade_stake_amount('LTC/BTC') == (999.9 * 0.5 * 0.01) / 0.21


def test_edge_overrides_stoploss(limit_buy_order, fee, markets, caplog, mocker, edge_conf) -> None:

    patch_RPCManager(mocker)
    patch_exchange(mocker)
    patch_edge(mocker)
    edge_conf['max_open_trades'] = float('inf')

    # Strategy stoploss is -0.1 but Edge imposes a stoploss at -0.2
    # Thus, if price falls 21%, stoploss should be triggered
    #
    # mocking the ticker: price is falling ...
    buy_price = limit_buy_order['price']
    mocker.patch.multiple(
        'freqtrade.exchange.Exchange',
        get_ticker=MagicMock(return_value={
            'bid': buy_price * 0.79,
            'ask': buy_price * 0.79,
            'last': buy_price * 0.79
        }),
        buy=MagicMock(return_value={'id': limit_buy_order['id']}),
        get_fee=fee,
        markets=PropertyMock(return_value=markets)
    )
    #############################################

    # Create a trade with "limit_buy_order" price
    freqtrade = FreqtradeBot(edge_conf)
    freqtrade.active_pair_whitelist = ['NEO/BTC']
    patch_get_signal(freqtrade)
    freqtrade.strategy.min_roi_reached = MagicMock(return_value=False)
    freqtrade.create_trades()
    trade = Trade.query.first()
    trade.update(limit_buy_order)
    #############################################

    # stoploss shoud be hit
    assert freqtrade.handle_trade(trade) is True
    assert log_has('executed sell, reason: SellType.STOP_LOSS', caplog)
    assert trade.sell_reason == SellType.STOP_LOSS.value


def test_edge_should_ignore_strategy_stoploss(limit_buy_order, fee, markets,
                                              mocker, edge_conf) -> None:
    patch_RPCManager(mocker)
    patch_exchange(mocker)
    patch_edge(mocker)
    edge_conf['max_open_trades'] = float('inf')

    # Strategy stoploss is -0.1 but Edge imposes a stoploss at -0.2
    # Thus, if price falls 15%, stoploss should not be triggered
    #
    # mocking the ticker: price is falling ...
    buy_price = limit_buy_order['price']
    mocker.patch.multiple(
        'freqtrade.exchange.Exchange',
        get_ticker=MagicMock(return_value={
            'bid': buy_price * 0.85,
            'ask': buy_price * 0.85,
            'last': buy_price * 0.85
        }),
        buy=MagicMock(return_value={'id': limit_buy_order['id']}),
        get_fee=fee,
        markets=PropertyMock(return_value=markets),
    )
    #############################################

    # Create a trade with "limit_buy_order" price
    freqtrade = FreqtradeBot(edge_conf)
    freqtrade.active_pair_whitelist = ['NEO/BTC']
    patch_get_signal(freqtrade)
    freqtrade.strategy.min_roi_reached = MagicMock(return_value=False)
    freqtrade.create_trades()
    trade = Trade.query.first()
    trade.update(limit_buy_order)
    #############################################

    # stoploss shoud not be hit
    assert freqtrade.handle_trade(trade) is False


def test_total_open_trades_stakes(mocker, default_conf, ticker,
                                  limit_buy_order, fee, markets) -> None:
    patch_RPCManager(mocker)
    patch_exchange(mocker)
    default_conf['stake_amount'] = 0.0000098751
    default_conf['max_open_trades'] = 2
    mocker.patch.multiple(
        'freqtrade.exchange.Exchange',
        get_ticker=ticker,
        buy=MagicMock(return_value={'id': limit_buy_order['id']}),
        get_fee=fee,
        markets=PropertyMock(return_value=markets)
    )
    freqtrade = FreqtradeBot(default_conf)
    patch_get_signal(freqtrade)
    freqtrade.create_trades()
    trade = Trade.query.first()

    assert trade is not None
    assert trade.stake_amount == 0.0000098751
    assert trade.is_open
    assert trade.open_date is not None

    freqtrade.create_trades()
    trade = Trade.query.order_by(Trade.id.desc()).first()

    assert trade is not None
    assert trade.stake_amount == 0.0000098751
    assert trade.is_open
    assert trade.open_date is not None

    assert Trade.total_open_trades_stakes() == 1.97502e-05


def test_get_min_pair_stake_amount(mocker, default_conf) -> None:
    patch_RPCManager(mocker)
    patch_exchange(mocker)
    freqtrade = FreqtradeBot(default_conf)
    freqtrade.strategy.stoploss = -0.05
    markets = {'ETH/BTC': {'symbol': 'ETH/BTC'}}
    # no pair found
    mocker.patch(
        'freqtrade.exchange.Exchange.markets',
        PropertyMock(return_value=markets)
    )
    with pytest.raises(ValueError, match=r'.*get market information.*'):
        freqtrade._get_min_pair_stake_amount('BNB/BTC', 1)

    # no 'limits' section
    result = freqtrade._get_min_pair_stake_amount('ETH/BTC', 1)
    assert result is None

    # empty 'limits' section
    markets["ETH/BTC"]["limits"] = {}
    mocker.patch(
        'freqtrade.exchange.Exchange.markets',
        PropertyMock(return_value=markets)
    )
    result = freqtrade._get_min_pair_stake_amount('ETH/BTC', 1)
    assert result is None

    # no cost Min
    markets["ETH/BTC"]["limits"] = {
        'cost': {"min": None},
        'amount': {}
    }
    mocker.patch(
        'freqtrade.exchange.Exchange.markets',
        PropertyMock(return_value=markets)
    )
    result = freqtrade._get_min_pair_stake_amount('ETH/BTC', 1)
    assert result is None

    # no amount Min
    markets["ETH/BTC"]["limits"] = {
        'cost': {},
        'amount': {"min": None}
    }
    mocker.patch(
        'freqtrade.exchange.Exchange.markets',
        PropertyMock(return_value=markets)
    )
    result = freqtrade._get_min_pair_stake_amount('ETH/BTC', 1)
    assert result is None

    # empty 'cost'/'amount' section
    markets["ETH/BTC"]["limits"] = {
        'cost': {},
        'amount': {}
    }
    mocker.patch(
        'freqtrade.exchange.Exchange.markets',
        PropertyMock(return_value=markets)
    )
    result = freqtrade._get_min_pair_stake_amount('ETH/BTC', 1)
    assert result is None

    # min cost is set
    markets["ETH/BTC"]["limits"] = {
        'cost': {'min': 2},
        'amount': {}
    }
    mocker.patch(
        'freqtrade.exchange.Exchange.markets',
        PropertyMock(return_value=markets)
    )
    result = freqtrade._get_min_pair_stake_amount('ETH/BTC', 1)
    assert result == 2 / 0.9

    # min amount is set
    markets["ETH/BTC"]["limits"] = {
        'cost': {},
        'amount': {'min': 2}
    }
    mocker.patch(
        'freqtrade.exchange.Exchange.markets',
        PropertyMock(return_value=markets)
    )
    result = freqtrade._get_min_pair_stake_amount('ETH/BTC', 2)
    assert result == 2 * 2 / 0.9

    # min amount and cost are set (cost is minimal)
    markets["ETH/BTC"]["limits"] = {
        'cost': {'min': 2},
        'amount': {'min': 2}
    }
    mocker.patch(
        'freqtrade.exchange.Exchange.markets',
        PropertyMock(return_value=markets)
    )
    result = freqtrade._get_min_pair_stake_amount('ETH/BTC', 2)
    assert result == min(2, 2 * 2) / 0.9

    # min amount and cost are set (amount is minial)
    markets["ETH/BTC"]["limits"] = {
        'cost': {'min': 8},
        'amount': {'min': 2}
    }
    mocker.patch(
        'freqtrade.exchange.Exchange.markets',
        PropertyMock(return_value=markets)
    )
    result = freqtrade._get_min_pair_stake_amount('ETH/BTC', 2)
    assert result == min(8, 2 * 2) / 0.9


def test_create_trades(default_conf, ticker, limit_buy_order, fee, markets, mocker) -> None:
    patch_RPCManager(mocker)
    patch_exchange(mocker)
    mocker.patch.multiple(
        'freqtrade.exchange.Exchange',
        get_ticker=ticker,
        buy=MagicMock(return_value={'id': limit_buy_order['id']}),
        get_fee=fee,
        markets=PropertyMock(return_value=markets)
    )

    # Save state of current whitelist
    whitelist = deepcopy(default_conf['exchange']['pair_whitelist'])
    freqtrade = FreqtradeBot(default_conf)
    patch_get_signal(freqtrade)
    freqtrade.create_trades()

    trade = Trade.query.first()
    assert trade is not None
    assert trade.stake_amount == 0.001
    assert trade.is_open
    assert trade.open_date is not None
    assert trade.exchange == 'bittrex'

    # Simulate fulfilled LIMIT_BUY order for trade
    trade.update(limit_buy_order)

    assert trade.open_rate == 0.00001099
    assert trade.amount == 90.99181073

    assert whitelist == default_conf['exchange']['pair_whitelist']


def test_create_trades_no_stake_amount(default_conf, ticker, limit_buy_order,
                                       fee, markets, mocker) -> None:
    patch_RPCManager(mocker)
    patch_exchange(mocker)
    patch_wallet(mocker, free=default_conf['stake_amount'] * 0.5)
    mocker.patch.multiple(
        'freqtrade.exchange.Exchange',
        get_ticker=ticker,
        buy=MagicMock(return_value={'id': limit_buy_order['id']}),
        get_fee=fee,
        markets=PropertyMock(return_value=markets)
    )
    freqtrade = FreqtradeBot(default_conf)
    patch_get_signal(freqtrade)

    with pytest.raises(DependencyException, match=r'.*stake amount.*'):
        freqtrade.create_trades()


def test_create_trades_minimal_amount(default_conf, ticker, limit_buy_order,
                                      fee, markets, mocker) -> None:
    patch_RPCManager(mocker)
    patch_exchange(mocker)
    buy_mock = MagicMock(return_value={'id': limit_buy_order['id']})
    mocker.patch.multiple(
        'freqtrade.exchange.Exchange',
        get_ticker=ticker,
        buy=buy_mock,
        get_fee=fee,
        markets=PropertyMock(return_value=markets)
    )
    default_conf['stake_amount'] = 0.0005
    freqtrade = FreqtradeBot(default_conf)
    patch_get_signal(freqtrade)

    freqtrade.create_trades()
    rate, amount = buy_mock.call_args[1]['rate'], buy_mock.call_args[1]['amount']
    assert rate * amount >= default_conf['stake_amount']


def test_create_trades_too_small_stake_amount(default_conf, ticker, limit_buy_order,
                                              fee, markets, mocker) -> None:
    patch_RPCManager(mocker)
    patch_exchange(mocker)
    buy_mock = MagicMock(return_value={'id': limit_buy_order['id']})
    mocker.patch.multiple(
        'freqtrade.exchange.Exchange',
        get_ticker=ticker,
        buy=buy_mock,
        get_fee=fee,
        markets=PropertyMock(return_value=markets)
    )

    default_conf['stake_amount'] = 0.000000005
    freqtrade = FreqtradeBot(default_conf)
    patch_get_signal(freqtrade)

    assert not freqtrade.create_trades()


def test_create_trades_limit_reached(default_conf, ticker, limit_buy_order,
                                     fee, markets, mocker) -> None:
    patch_RPCManager(mocker)
    patch_exchange(mocker)
    mocker.patch.multiple(
        'freqtrade.exchange.Exchange',
        get_ticker=ticker,
        buy=MagicMock(return_value={'id': limit_buy_order['id']}),
        get_balance=MagicMock(return_value=default_conf['stake_amount']),
        get_fee=fee,
        markets=PropertyMock(return_value=markets)
    )
    default_conf['max_open_trades'] = 0
    default_conf['stake_amount'] = constants.UNLIMITED_STAKE_AMOUNT

    freqtrade = FreqtradeBot(default_conf)
    patch_get_signal(freqtrade)

    assert not freqtrade.create_trades()
    assert freqtrade._get_trade_stake_amount('ETH/BTC') is None


def test_create_trades_no_pairs_let(default_conf, ticker, limit_buy_order, fee,
                                    markets, mocker, caplog) -> None:
    patch_RPCManager(mocker)
    patch_exchange(mocker)
    mocker.patch.multiple(
        'freqtrade.exchange.Exchange',
        get_ticker=ticker,
        buy=MagicMock(return_value={'id': limit_buy_order['id']}),
        get_fee=fee,
        markets=PropertyMock(return_value=markets)
    )

    default_conf['exchange']['pair_whitelist'] = ["ETH/BTC"]
    freqtrade = FreqtradeBot(default_conf)
    patch_get_signal(freqtrade)

    assert freqtrade.create_trades()
    assert not freqtrade.create_trades()
    assert log_has("No currency pair in whitelist, but checking to sell open trades.", caplog)


def test_create_trades_no_pairs_in_whitelist(default_conf, ticker, limit_buy_order, fee,
                                             markets, mocker, caplog) -> None:
    patch_RPCManager(mocker)
    patch_exchange(mocker)
    mocker.patch.multiple(
        'freqtrade.exchange.Exchange',
        get_ticker=ticker,
        buy=MagicMock(return_value={'id': limit_buy_order['id']}),
        get_fee=fee,
        markets=PropertyMock(return_value=markets)
    )
    default_conf['exchange']['pair_whitelist'] = []
    freqtrade = FreqtradeBot(default_conf)
    patch_get_signal(freqtrade)

    assert not freqtrade.create_trades()
    assert log_has("Whitelist is empty.", caplog)


def test_create_trades_no_signal(default_conf, fee, mocker) -> None:
    default_conf['dry_run'] = True

    patch_RPCManager(mocker)
    patch_exchange(mocker)
    mocker.patch.multiple(
        'freqtrade.exchange.Exchange',
        get_balance=MagicMock(return_value=20),
        get_fee=fee,
    )
    default_conf['stake_amount'] = 10
    freqtrade = FreqtradeBot(default_conf)
    patch_get_signal(freqtrade, value=(False, False))

    Trade.query = MagicMock()
    Trade.query.filter = MagicMock()
    assert not freqtrade.create_trades()


@pytest.mark.parametrize("max_open", range(0, 5))
def test_create_trades_multiple_trades(default_conf, ticker,
                                       fee, markets, mocker, max_open) -> None:
    patch_RPCManager(mocker)
    patch_exchange(mocker)
    default_conf['max_open_trades'] = max_open
    mocker.patch.multiple(
        'freqtrade.exchange.Exchange',
        get_ticker=ticker,
        buy=MagicMock(return_value={'id': "12355555"}),
        get_fee=fee,
        markets=PropertyMock(return_value=markets)
    )
    freqtrade = FreqtradeBot(default_conf)
    patch_get_signal(freqtrade)

    freqtrade.create_trades()

    trades = Trade.get_open_trades()
    assert len(trades) == max_open


def test_create_trades_preopen(default_conf, ticker, fee, markets, mocker) -> None:
    patch_RPCManager(mocker)
    patch_exchange(mocker)
    default_conf['max_open_trades'] = 4
    mocker.patch.multiple(
        'freqtrade.exchange.Exchange',
        get_ticker=ticker,
        buy=MagicMock(return_value={'id': "12355555"}),
        get_fee=fee,
        markets=PropertyMock(return_value=markets)
    )
    freqtrade = FreqtradeBot(default_conf)
    patch_get_signal(freqtrade)

    # Create 2 existing trades
    freqtrade.execute_buy('ETH/BTC', default_conf['stake_amount'])
    freqtrade.execute_buy('NEO/BTC', default_conf['stake_amount'])

    assert len(Trade.get_open_trades()) == 2

    # Create 2 new trades using create_trades
    assert freqtrade.create_trades()

    trades = Trade.get_open_trades()
    assert len(trades) == 4


def test_process_trade_creation(default_conf, ticker, limit_buy_order,
                                markets, fee, mocker, caplog) -> None:
    patch_RPCManager(mocker)
    patch_exchange(mocker)
    mocker.patch.multiple(
        'freqtrade.exchange.Exchange',
        get_ticker=ticker,
        markets=PropertyMock(return_value=markets),
        buy=MagicMock(return_value={'id': limit_buy_order['id']}),
        get_order=MagicMock(return_value=limit_buy_order),
        get_fee=fee,
    )
    freqtrade = FreqtradeBot(default_conf)
    patch_get_signal(freqtrade)

    trades = Trade.query.filter(Trade.is_open.is_(True)).all()
    assert not trades

    freqtrade.process()

    trades = Trade.query.filter(Trade.is_open.is_(True)).all()
    assert len(trades) == 1
    trade = trades[0]
    assert trade is not None
    assert trade.stake_amount == default_conf['stake_amount']
    assert trade.is_open
    assert trade.open_date is not None
    assert trade.exchange == 'bittrex'
    assert trade.open_rate == 0.00001099
    assert trade.amount == 90.99181073703367

    assert log_has(
        'Buy signal found: about create a new trade with stake_amount: 0.001 ...', caplog
    )


def test_process_exchange_failures(default_conf, ticker, markets, mocker) -> None:
    patch_RPCManager(mocker)
    patch_exchange(mocker)
    mocker.patch.multiple(
        'freqtrade.exchange.Exchange',
        get_ticker=ticker,
        markets=PropertyMock(return_value=markets),
        buy=MagicMock(side_effect=TemporaryError)
    )
    sleep_mock = mocker.patch('time.sleep', side_effect=lambda _: None)

    worker = Worker(args=None, config=default_conf)
    patch_get_signal(worker.freqtrade)

    worker._process()
    assert sleep_mock.has_calls()


def test_process_operational_exception(default_conf, ticker, markets, mocker) -> None:
    msg_mock = patch_RPCManager(mocker)
    patch_exchange(mocker)
    mocker.patch.multiple(
        'freqtrade.exchange.Exchange',
        get_ticker=ticker,
        markets=PropertyMock(return_value=markets),
        buy=MagicMock(side_effect=OperationalException)
    )
    worker = Worker(args=None, config=default_conf)
    patch_get_signal(worker.freqtrade)

    assert worker.state == State.RUNNING

    worker._process()
    assert worker.state == State.STOPPED
    assert 'OperationalException' in msg_mock.call_args_list[-1][0][0]['status']


def test_process_trade_handling(
        default_conf, ticker, limit_buy_order, markets, fee, mocker) -> None:
    patch_RPCManager(mocker)
    patch_exchange(mocker)
    mocker.patch.multiple(
        'freqtrade.exchange.Exchange',
        get_ticker=ticker,
        markets=PropertyMock(return_value=markets),
        buy=MagicMock(return_value={'id': limit_buy_order['id']}),
        get_order=MagicMock(return_value=limit_buy_order),
        get_fee=fee,
    )
    freqtrade = FreqtradeBot(default_conf)
    patch_get_signal(freqtrade)

    trades = Trade.query.filter(Trade.is_open.is_(True)).all()
    assert not trades
    freqtrade.process()

    trades = Trade.query.filter(Trade.is_open.is_(True)).all()
    assert len(trades) == 1

    # Nothing happened ...
    freqtrade.process()
    assert len(trades) == 1


def test_process_trade_no_whitelist_pair(
        default_conf, ticker, limit_buy_order, markets, fee, mocker) -> None:
    """ Test process with trade not in pair list """
    patch_RPCManager(mocker)
    patch_exchange(mocker)
    mocker.patch.multiple(
        'freqtrade.exchange.Exchange',
        get_ticker=ticker,
        markets=PropertyMock(return_value=markets),
        buy=MagicMock(return_value={'id': limit_buy_order['id']}),
        get_order=MagicMock(return_value=limit_buy_order),
        get_fee=fee,
    )
    freqtrade = FreqtradeBot(default_conf)
    patch_get_signal(freqtrade)
    pair = 'NOCLUE/BTC'
    # create open trade not in whitelist
    Trade.session.add(Trade(
        pair=pair,
        stake_amount=0.001,
        fee_open=fee.return_value,
        fee_close=fee.return_value,
        is_open=True,
        amount=20,
        open_rate=0.01,
        exchange='bittrex',
    ))
    Trade.session.add(Trade(
        pair='ETH/BTC',
        stake_amount=0.001,
        fee_open=fee.return_value,
        fee_close=fee.return_value,
        is_open=True,
        amount=12,
        open_rate=0.001,
        exchange='bittrex',
    ))

    assert pair not in freqtrade.active_pair_whitelist
    freqtrade.process()
    assert pair in freqtrade.active_pair_whitelist
    # Make sure each pair is only in the list once
    assert len(freqtrade.active_pair_whitelist) == len(set(freqtrade.active_pair_whitelist))


def test_process_informative_pairs_added(default_conf, ticker, markets, mocker) -> None:
    patch_RPCManager(mocker)
    patch_exchange(mocker)

    def _refresh_whitelist(list):
        return ['ETH/BTC', 'LTC/BTC', 'XRP/BTC', 'NEO/BTC']

    refresh_mock = MagicMock()
    mocker.patch.multiple(
        'freqtrade.exchange.Exchange',
        get_ticker=ticker,
        markets=PropertyMock(return_value=markets),
        buy=MagicMock(side_effect=TemporaryError),
        refresh_latest_ohlcv=refresh_mock,
    )
    inf_pairs = MagicMock(return_value=[("BTC/ETH", '1m'), ("ETH/USDT", "1h")])
    mocker.patch('time.sleep', return_value=None)

    freqtrade = FreqtradeBot(default_conf)
    freqtrade.pairlists._validate_whitelist = _refresh_whitelist
    freqtrade.strategy.informative_pairs = inf_pairs
    # patch_get_signal(freqtrade)

    freqtrade.process()
    assert inf_pairs.call_count == 1
    assert refresh_mock.call_count == 1
    assert ("BTC/ETH", "1m") in refresh_mock.call_args[0][0]
    assert ("ETH/USDT", "1h") in refresh_mock.call_args[0][0]
    assert ("ETH/BTC", default_conf["ticker_interval"]) in refresh_mock.call_args[0][0]


def test_balance_fully_ask_side(mocker, default_conf) -> None:
    default_conf['bid_strategy']['ask_last_balance'] = 0.0
    freqtrade = get_patched_freqtradebot(mocker, default_conf)
    mocker.patch('freqtrade.exchange.Exchange.get_ticker',
                 MagicMock(return_value={'ask': 20, 'last': 10}))

    assert freqtrade.get_target_bid('ETH/BTC') == 20


def test_balance_fully_last_side(mocker, default_conf) -> None:
    default_conf['bid_strategy']['ask_last_balance'] = 1.0
    freqtrade = get_patched_freqtradebot(mocker, default_conf)
    mocker.patch('freqtrade.exchange.Exchange.get_ticker',
                 MagicMock(return_value={'ask': 20, 'last': 10}))

    assert freqtrade.get_target_bid('ETH/BTC') == 10


def test_balance_bigger_last_ask(mocker, default_conf) -> None:
    default_conf['bid_strategy']['ask_last_balance'] = 1.0
    freqtrade = get_patched_freqtradebot(mocker, default_conf)
    mocker.patch('freqtrade.exchange.Exchange.get_ticker',
                 MagicMock(return_value={'ask': 5, 'last': 10}))
    assert freqtrade.get_target_bid('ETH/BTC') == 5


def test_execute_buy(mocker, default_conf, fee, markets, limit_buy_order) -> None:
    patch_RPCManager(mocker)
    patch_exchange(mocker)
    freqtrade = FreqtradeBot(default_conf)
    stake_amount = 2
    bid = 0.11
    get_bid = MagicMock(return_value=bid)
    mocker.patch.multiple(
        'freqtrade.freqtradebot.FreqtradeBot',
        get_target_bid=get_bid,
        _get_min_pair_stake_amount=MagicMock(return_value=1)
        )
    buy_mm = MagicMock(return_value={'id': limit_buy_order['id']})
    mocker.patch.multiple(
        'freqtrade.exchange.Exchange',
        get_ticker=MagicMock(return_value={
            'bid': 0.00001172,
            'ask': 0.00001173,
            'last': 0.00001172
        }),
        buy=buy_mm,
        get_fee=fee,
        markets=PropertyMock(return_value=markets)
    )
    pair = 'ETH/BTC'
    print(buy_mm.call_args_list)

    assert freqtrade.execute_buy(pair, stake_amount)
    assert get_bid.call_count == 1
    assert buy_mm.call_count == 1
    call_args = buy_mm.call_args_list[0][1]
    assert call_args['pair'] == pair
    assert call_args['rate'] == bid
    assert call_args['amount'] == stake_amount / bid

    # Should create an open trade with an open order id
    # As the order is not fulfilled yet
    trade = Trade.query.first()
    assert trade
    assert trade.is_open is True
    assert trade.open_order_id == limit_buy_order['id']

    # Test calling with price
    fix_price = 0.06
    assert freqtrade.execute_buy(pair, stake_amount, fix_price)
    # Make sure get_target_bid wasn't called again
    assert get_bid.call_count == 1

    assert buy_mm.call_count == 2
    call_args = buy_mm.call_args_list[1][1]
    assert call_args['pair'] == pair
    assert call_args['rate'] == fix_price
    assert call_args['amount'] == stake_amount / fix_price

    # In case of closed order
    limit_buy_order['status'] = 'closed'
    limit_buy_order['price'] = 10
    limit_buy_order['cost'] = 100
    mocker.patch('freqtrade.exchange.Exchange.buy', MagicMock(return_value=limit_buy_order))
    assert freqtrade.execute_buy(pair, stake_amount)
    trade = Trade.query.all()[2]
    assert trade
    assert trade.open_order_id is None
    assert trade.open_rate == 10
    assert trade.stake_amount == 100

    # In case of rejected or expired order and partially filled
    limit_buy_order['status'] = 'expired'
    limit_buy_order['amount'] = 90.99181073
    limit_buy_order['filled'] = 80.99181073
    limit_buy_order['remaining'] = 10.00
    limit_buy_order['price'] = 0.5
    limit_buy_order['cost'] = 40.495905365
    mocker.patch('freqtrade.exchange.Exchange.buy', MagicMock(return_value=limit_buy_order))
    assert freqtrade.execute_buy(pair, stake_amount)
    trade = Trade.query.all()[3]
    assert trade
    assert trade.open_order_id is None
    assert trade.open_rate == 0.5
    assert trade.stake_amount == 40.495905365

    # In case of the order is rejected and not filled at all
    limit_buy_order['status'] = 'rejected'
    limit_buy_order['amount'] = 90.99181073
    limit_buy_order['filled'] = 0.0
    limit_buy_order['remaining'] = 90.99181073
    limit_buy_order['price'] = 0.5
    limit_buy_order['cost'] = 0.0
    mocker.patch('freqtrade.exchange.Exchange.buy', MagicMock(return_value=limit_buy_order))
    assert not freqtrade.execute_buy(pair, stake_amount)


def test_add_stoploss_on_exchange(mocker, default_conf, limit_buy_order) -> None:
    patch_RPCManager(mocker)
    patch_exchange(mocker)
    mocker.patch('freqtrade.freqtradebot.FreqtradeBot.handle_trade', MagicMock(return_value=True))
    mocker.patch('freqtrade.exchange.Exchange.get_order', return_value=limit_buy_order)
    mocker.patch('freqtrade.exchange.Exchange.get_trades_for_order', return_value=[])
    mocker.patch('freqtrade.freqtradebot.FreqtradeBot.get_real_amount',
                 return_value=limit_buy_order['amount'])

    stoploss_limit = MagicMock(return_value={'id': 13434334})
    mocker.patch('freqtrade.exchange.Exchange.stoploss_limit', stoploss_limit)

    freqtrade = FreqtradeBot(default_conf)
    freqtrade.strategy.order_types['stoploss_on_exchange'] = True

    trade = MagicMock()
    trade.open_order_id = None
    trade.stoploss_order_id = None
    trade.is_open = True

    freqtrade.process_maybe_execute_sell(trade)
    assert trade.stoploss_order_id == '13434334'
    assert stoploss_limit.call_count == 1
    assert trade.is_open is True


def test_handle_stoploss_on_exchange(mocker, default_conf, fee, caplog,
                                     markets, limit_buy_order, limit_sell_order) -> None:
    stoploss_limit = MagicMock(return_value={'id': 13434334})
    patch_RPCManager(mocker)
    patch_exchange(mocker)
    mocker.patch.multiple(
        'freqtrade.exchange.Exchange',
        get_ticker=MagicMock(return_value={
            'bid': 0.00001172,
            'ask': 0.00001173,
            'last': 0.00001172
        }),
        buy=MagicMock(return_value={'id': limit_buy_order['id']}),
        sell=MagicMock(return_value={'id': limit_sell_order['id']}),
        get_fee=fee,
        markets=PropertyMock(return_value=markets),
        stoploss_limit=stoploss_limit
    )
    freqtrade = FreqtradeBot(default_conf)
    patch_get_signal(freqtrade)

    # First case: when stoploss is not yet set but the order is open
    # should get the stoploss order id immediately
    # and should return false as no trade actually happened
    trade = MagicMock()
    trade.is_open = True
    trade.open_order_id = None
    trade.stoploss_order_id = None

    assert freqtrade.handle_stoploss_on_exchange(trade) is False
    assert stoploss_limit.call_count == 1
    assert trade.stoploss_order_id == "13434334"

    # Second case: when stoploss is set but it is not yet hit
    # should do nothing and return false
    trade.is_open = True
    trade.open_order_id = None
    trade.stoploss_order_id = 100

    hanging_stoploss_order = MagicMock(return_value={'status': 'open'})
    mocker.patch('freqtrade.exchange.Exchange.get_order', hanging_stoploss_order)

    assert freqtrade.handle_stoploss_on_exchange(trade) is False
    assert trade.stoploss_order_id == 100

    # Third case: when stoploss was set but it was canceled for some reason
    # should set a stoploss immediately and return False
    trade.is_open = True
    trade.open_order_id = None
    trade.stoploss_order_id = 100

    canceled_stoploss_order = MagicMock(return_value={'status': 'canceled'})
    mocker.patch('freqtrade.exchange.Exchange.get_order', canceled_stoploss_order)
    stoploss_limit.reset_mock()

    assert freqtrade.handle_stoploss_on_exchange(trade) is False
    assert stoploss_limit.call_count == 1
    assert trade.stoploss_order_id == "13434334"

    # Fourth case: when stoploss is set and it is hit
    # should unset stoploss_order_id and return true
    # as a trade actually happened
    freqtrade.create_trades()
    trade = Trade.query.first()
    trade.is_open = True
    trade.open_order_id = None
    trade.stoploss_order_id = 100
    assert trade

    stoploss_order_hit = MagicMock(return_value={
        'status': 'closed',
        'type': 'stop_loss_limit',
        'price': 3,
        'average': 2
    })
    mocker.patch('freqtrade.exchange.Exchange.get_order', stoploss_order_hit)
    assert freqtrade.handle_stoploss_on_exchange(trade) is True
    assert log_has('STOP_LOSS_LIMIT is hit for {}.'.format(trade), caplog)
    assert trade.stoploss_order_id is None
    assert trade.is_open is False

    mocker.patch(
        'freqtrade.exchange.Exchange.stoploss_limit',
        side_effect=DependencyException()
    )
    freqtrade.handle_stoploss_on_exchange(trade)
    assert log_has('Unable to place a stoploss order on exchange: ', caplog)

    # Fifth case: get_order returns InvalidOrder
    # It should try to add stoploss order
    trade.stoploss_order_id = 100
    stoploss_limit.reset_mock()
    mocker.patch('freqtrade.exchange.Exchange.get_order', side_effect=InvalidOrderException())
    mocker.patch('freqtrade.exchange.Exchange.stoploss_limit', stoploss_limit)
    freqtrade.handle_stoploss_on_exchange(trade)
    assert stoploss_limit.call_count == 1


def test_handle_stoploss_on_exchange_trailing(mocker, default_conf, fee, caplog,
                                              markets, limit_buy_order, limit_sell_order) -> None:
    # When trailing stoploss is set
    stoploss_limit = MagicMock(return_value={'id': 13434334})
    patch_RPCManager(mocker)
    patch_exchange(mocker)
    mocker.patch.multiple(
        'freqtrade.exchange.Exchange',
        get_ticker=MagicMock(return_value={
            'bid': 0.00001172,
            'ask': 0.00001173,
            'last': 0.00001172
        }),
        buy=MagicMock(return_value={'id': limit_buy_order['id']}),
        sell=MagicMock(return_value={'id': limit_sell_order['id']}),
        get_fee=fee,
        markets=PropertyMock(return_value=markets),
        stoploss_limit=stoploss_limit
    )

    # enabling TSL
    default_conf['trailing_stop'] = True

    # disabling ROI
    default_conf['minimal_roi']['0'] = 999999999

    freqtrade = FreqtradeBot(default_conf)

    # enabling stoploss on exchange
    freqtrade.strategy.order_types['stoploss_on_exchange'] = True

    # setting stoploss
    freqtrade.strategy.stoploss = -0.05

    # setting stoploss_on_exchange_interval to 60 seconds
    freqtrade.strategy.order_types['stoploss_on_exchange_interval'] = 60

    patch_get_signal(freqtrade)

    freqtrade.create_trades()
    trade = Trade.query.first()
    trade.is_open = True
    trade.open_order_id = None
    trade.stoploss_order_id = 100

    stoploss_order_hanging = MagicMock(return_value={
        'id': 100,
        'status': 'open',
        'type': 'stop_loss_limit',
        'price': 3,
        'average': 2,
        'info': {
            'stopPrice': '0.000011134'
        }
    })

    mocker.patch('freqtrade.exchange.Exchange.get_order', stoploss_order_hanging)

    # stoploss initially at 5%
    assert freqtrade.handle_trade(trade) is False
    assert freqtrade.handle_stoploss_on_exchange(trade) is False

    # price jumped 2x
    mocker.patch('freqtrade.exchange.Exchange.get_ticker', MagicMock(return_value={
        'bid': 0.00002344,
        'ask': 0.00002346,
        'last': 0.00002344
    }))

    cancel_order_mock = MagicMock()
    stoploss_order_mock = MagicMock()
    mocker.patch('freqtrade.exchange.Exchange.cancel_order', cancel_order_mock)
    mocker.patch('freqtrade.exchange.Exchange.stoploss_limit', stoploss_order_mock)

    # stoploss should not be updated as the interval is 60 seconds
    assert freqtrade.handle_trade(trade) is False
    assert freqtrade.handle_stoploss_on_exchange(trade) is False
    cancel_order_mock.assert_not_called()
    stoploss_order_mock.assert_not_called()

    assert freqtrade.handle_trade(trade) is False
    assert trade.stop_loss == 0.00002344 * 0.95

    # setting stoploss_on_exchange_interval to 0 seconds
    freqtrade.strategy.order_types['stoploss_on_exchange_interval'] = 0

    assert freqtrade.handle_stoploss_on_exchange(trade) is False

    cancel_order_mock.assert_called_once_with(100, 'ETH/BTC')
    stoploss_order_mock.assert_called_once_with(amount=85.25149190110828,
                                                pair='ETH/BTC',
                                                rate=0.00002344 * 0.95 * 0.99,
                                                stop_price=0.00002344 * 0.95)


def test_handle_stoploss_on_exchange_trailing_error(mocker, default_conf, fee, caplog,
                                                    markets, limit_buy_order,
                                                    limit_sell_order) -> None:
    # When trailing stoploss is set
    stoploss_limit = MagicMock(return_value={'id': 13434334})
    patch_exchange(mocker)

    mocker.patch.multiple(
        'freqtrade.exchange.Exchange',
        get_ticker=MagicMock(return_value={
            'bid': 0.00001172,
            'ask': 0.00001173,
            'last': 0.00001172
        }),
        buy=MagicMock(return_value={'id': limit_buy_order['id']}),
        sell=MagicMock(return_value={'id': limit_sell_order['id']}),
        get_fee=fee,
        markets=PropertyMock(return_value=markets),
        stoploss_limit=stoploss_limit
    )

    # enabling TSL
    default_conf['trailing_stop'] = True

    freqtrade = get_patched_freqtradebot(mocker, default_conf)
    # enabling stoploss on exchange
    freqtrade.strategy.order_types['stoploss_on_exchange'] = True

    # setting stoploss
    freqtrade.strategy.stoploss = -0.05

    # setting stoploss_on_exchange_interval to 60 seconds
    freqtrade.strategy.order_types['stoploss_on_exchange_interval'] = 60
    patch_get_signal(freqtrade)
    freqtrade.create_trades()
    trade = Trade.query.first()
    trade.is_open = True
    trade.open_order_id = None
    trade.stoploss_order_id = "abcd"
    trade.stop_loss = 0.2
    trade.stoploss_last_update = arrow.utcnow().shift(minutes=-601).datetime.replace(tzinfo=None)

    stoploss_order_hanging = {
        'id': "abcd",
        'status': 'open',
        'type': 'stop_loss_limit',
        'price': 3,
        'average': 2,
        'info': {
            'stopPrice': '0.1'
        }
    }
    mocker.patch('freqtrade.exchange.Exchange.cancel_order', side_effect=InvalidOrderException())
    mocker.patch('freqtrade.exchange.Exchange.get_order', stoploss_order_hanging)
    freqtrade.handle_trailing_stoploss_on_exchange(trade, stoploss_order_hanging)
    assert log_has_re(r"Could not cancel stoploss order abcd for pair ETH/BTC.*", caplog)

    # Still try to create order
    assert stoploss_limit.call_count == 1

    # Fail creating stoploss order
    caplog.clear()
    cancel_mock = mocker.patch("freqtrade.exchange.Exchange.cancel_order", MagicMock())
    mocker.patch("freqtrade.exchange.Exchange.stoploss_limit", side_effect=DependencyException())
    freqtrade.handle_trailing_stoploss_on_exchange(trade, stoploss_order_hanging)
    assert cancel_mock.call_count == 1
    assert log_has_re(r"Could create trailing stoploss order for pair ETH/BTC\..*", caplog)


def test_tsl_on_exchange_compatible_with_edge(mocker, edge_conf, fee, caplog,
                                              markets, limit_buy_order, limit_sell_order) -> None:

    # When trailing stoploss is set
    stoploss_limit = MagicMock(return_value={'id': 13434334})
    patch_RPCManager(mocker)
    patch_exchange(mocker)
    patch_edge(mocker)
    edge_conf['max_open_trades'] = float('inf')
    mocker.patch.multiple(
        'freqtrade.exchange.Exchange',
        get_ticker=MagicMock(return_value={
            'bid': 0.00001172,
            'ask': 0.00001173,
            'last': 0.00001172
        }),
        buy=MagicMock(return_value={'id': limit_buy_order['id']}),
        sell=MagicMock(return_value={'id': limit_sell_order['id']}),
        get_fee=fee,
        markets=PropertyMock(return_value=markets),
        stoploss_limit=stoploss_limit
    )

    # enabling TSL
    edge_conf['trailing_stop'] = True
    edge_conf['trailing_stop_positive'] = 0.01
    edge_conf['trailing_stop_positive_offset'] = 0.011

    # disabling ROI
    edge_conf['minimal_roi']['0'] = 999999999

    freqtrade = FreqtradeBot(edge_conf)

    # enabling stoploss on exchange
    freqtrade.strategy.order_types['stoploss_on_exchange'] = True

    # setting stoploss
    freqtrade.strategy.stoploss = -0.02

    # setting stoploss_on_exchange_interval to 0 second
    freqtrade.strategy.order_types['stoploss_on_exchange_interval'] = 0

    patch_get_signal(freqtrade)

    freqtrade.active_pair_whitelist = freqtrade.edge.adjust(freqtrade.active_pair_whitelist)

    freqtrade.create_trades()
    trade = Trade.query.first()
    trade.is_open = True
    trade.open_order_id = None
    trade.stoploss_order_id = 100

    stoploss_order_hanging = MagicMock(return_value={
        'id': 100,
        'status': 'open',
        'type': 'stop_loss_limit',
        'price': 3,
        'average': 2,
        'info': {
            'stopPrice': '0.000009384'
        }
    })

    mocker.patch('freqtrade.exchange.Exchange.get_order', stoploss_order_hanging)

    # stoploss initially at 20% as edge dictated it.
    assert freqtrade.handle_trade(trade) is False
    assert freqtrade.handle_stoploss_on_exchange(trade) is False
    assert trade.stop_loss == 0.000009384

    cancel_order_mock = MagicMock()
    stoploss_order_mock = MagicMock()
    mocker.patch('freqtrade.exchange.Exchange.cancel_order', cancel_order_mock)
    mocker.patch('freqtrade.exchange.Exchange.stoploss_limit', stoploss_order_mock)

    # price goes down 5%
    mocker.patch('freqtrade.exchange.Exchange.get_ticker', MagicMock(return_value={
        'bid': 0.00001172 * 0.95,
        'ask': 0.00001173 * 0.95,
        'last': 0.00001172 * 0.95
    }))

    assert freqtrade.handle_trade(trade) is False
    assert freqtrade.handle_stoploss_on_exchange(trade) is False

    # stoploss should remain the same
    assert trade.stop_loss == 0.000009384

    # stoploss on exchange should not be canceled
    cancel_order_mock.assert_not_called()

    # price jumped 2x
    mocker.patch('freqtrade.exchange.Exchange.get_ticker', MagicMock(return_value={
        'bid': 0.00002344,
        'ask': 0.00002346,
        'last': 0.00002344
    }))

    assert freqtrade.handle_trade(trade) is False
    assert freqtrade.handle_stoploss_on_exchange(trade) is False

    # stoploss should be set to 1% as trailing is on
    assert trade.stop_loss == 0.00002344 * 0.99
    cancel_order_mock.assert_called_once_with(100, 'NEO/BTC')
    stoploss_order_mock.assert_called_once_with(amount=2131074.168797954,
                                                pair='NEO/BTC',
                                                rate=0.00002344 * 0.99 * 0.99,
                                                stop_price=0.00002344 * 0.99)


def test_process_maybe_execute_buy(mocker, default_conf, caplog) -> None:
    freqtrade = get_patched_freqtradebot(mocker, default_conf)

    mocker.patch('freqtrade.freqtradebot.FreqtradeBot.create_trades', MagicMock(return_value=False))
    freqtrade.process_maybe_execute_buy()
    assert log_has('Found no buy signals for whitelisted currencies. Trying again...', caplog)


def test_process_maybe_execute_buy_exception(mocker, default_conf, caplog) -> None:
    freqtrade = get_patched_freqtradebot(mocker, default_conf)

    mocker.patch(
        'freqtrade.freqtradebot.FreqtradeBot.create_trades',
        MagicMock(side_effect=DependencyException)
    )
    freqtrade.process_maybe_execute_buy()
    assert log_has('Unable to create trade: ', caplog)


def test_process_maybe_execute_sell(mocker, default_conf, limit_buy_order, caplog) -> None:
    freqtrade = get_patched_freqtradebot(mocker, default_conf)

    mocker.patch('freqtrade.freqtradebot.FreqtradeBot.handle_trade', MagicMock(return_value=True))
    mocker.patch('freqtrade.exchange.Exchange.get_order', return_value=limit_buy_order)
    mocker.patch('freqtrade.exchange.Exchange.get_trades_for_order', return_value=[])
    mocker.patch('freqtrade.freqtradebot.FreqtradeBot.get_real_amount',
                 return_value=limit_buy_order['amount'])

    trade = MagicMock()
    trade.open_order_id = '123'
    trade.open_fee = 0.001
    assert not freqtrade.process_maybe_execute_sell(trade)
    # Test amount not modified by fee-logic
    assert not log_has(
        'Applying fee to amount for Trade {} from 90.99181073 to 90.81'.format(trade), caplog
    )

    mocker.patch('freqtrade.freqtradebot.FreqtradeBot.get_real_amount', return_value=90.81)
    # test amount modified by fee-logic
    assert not freqtrade.process_maybe_execute_sell(trade)


def test_process_maybe_execute_sell_exception(mocker, default_conf,
                                              limit_buy_order, caplog) -> None:
    freqtrade = get_patched_freqtradebot(mocker, default_conf)
    mocker.patch('freqtrade.exchange.Exchange.get_order', return_value=limit_buy_order)

    trade = MagicMock()
    trade.open_order_id = '123'
    trade.open_fee = 0.001

    # Test raise of DependencyException exception
    mocker.patch(
        'freqtrade.freqtradebot.FreqtradeBot.update_trade_state',
        side_effect=DependencyException()
    )
    freqtrade.process_maybe_execute_sell(trade)
    assert log_has('Unable to sell trade: ', caplog)


def test_update_trade_state(mocker, default_conf, limit_buy_order, caplog) -> None:
    freqtrade = get_patched_freqtradebot(mocker, default_conf)

    mocker.patch('freqtrade.freqtradebot.FreqtradeBot.handle_trade', MagicMock(return_value=True))
    mocker.patch('freqtrade.exchange.Exchange.get_order', return_value=limit_buy_order)
    mocker.patch('freqtrade.exchange.Exchange.get_trades_for_order', return_value=[])
    mocker.patch('freqtrade.freqtradebot.FreqtradeBot.get_real_amount',
                 return_value=limit_buy_order['amount'])

    trade = Trade()
    # Mock session away
    Trade.session = MagicMock()
    trade.open_order_id = '123'
    trade.open_fee = 0.001
    freqtrade.update_trade_state(trade)
    # Test amount not modified by fee-logic
    assert not log_has_re(r'Applying fee to .*', caplog)
    assert trade.open_order_id is None
    assert trade.amount == limit_buy_order['amount']

    trade.open_order_id = '123'
    mocker.patch('freqtrade.freqtradebot.FreqtradeBot.get_real_amount', return_value=90.81)
    assert trade.amount != 90.81
    # test amount modified by fee-logic
    freqtrade.update_trade_state(trade)
    assert trade.amount == 90.81
    assert trade.open_order_id is None

    trade.is_open = True
    trade.open_order_id = None
    # Assert we call handle_trade() if trade is feasible for execution
    freqtrade.update_trade_state(trade)

    assert log_has_re('Found open order for.*', caplog)


def test_update_trade_state_withorderdict(default_conf, trades_for_order, limit_buy_order, mocker):
    mocker.patch('freqtrade.exchange.Exchange.get_trades_for_order', return_value=trades_for_order)
    # get_order should not be called!!
    mocker.patch('freqtrade.exchange.Exchange.get_order', MagicMock(side_effect=ValueError))
    patch_exchange(mocker)
    Trade.session = MagicMock()
    amount = sum(x['amount'] for x in trades_for_order)
    freqtrade = get_patched_freqtradebot(mocker, default_conf)
    trade = Trade(
        pair='LTC/ETH',
        amount=amount,
        exchange='binance',
        open_rate=0.245441,
        open_order_id="123456",
        is_open=True,
    )
    freqtrade.update_trade_state(trade, limit_buy_order)
    assert trade.amount != amount
    assert trade.amount == limit_buy_order['amount']


def test_update_trade_state_exception(mocker, default_conf,
                                      limit_buy_order, caplog) -> None:
    freqtrade = get_patched_freqtradebot(mocker, default_conf)
    mocker.patch('freqtrade.exchange.Exchange.get_order', return_value=limit_buy_order)

    trade = MagicMock()
    trade.open_order_id = '123'
    trade.open_fee = 0.001

    # Test raise of OperationalException exception
    mocker.patch(
        'freqtrade.freqtradebot.FreqtradeBot.get_real_amount',
        side_effect=OperationalException()
    )
    freqtrade.update_trade_state(trade)
    assert log_has('Could not update trade amount: ', caplog)


def test_update_trade_state_orderexception(mocker, default_conf, caplog) -> None:
    freqtrade = get_patched_freqtradebot(mocker, default_conf)
    mocker.patch('freqtrade.exchange.Exchange.get_order',
                 MagicMock(side_effect=InvalidOrderException))

    trade = MagicMock()
    trade.open_order_id = '123'
    trade.open_fee = 0.001

    # Test raise of OperationalException exception
    grm_mock = mocker.patch("freqtrade.freqtradebot.FreqtradeBot.get_real_amount", MagicMock())
    freqtrade.update_trade_state(trade)
    assert grm_mock.call_count == 0
    assert log_has(f'Unable to fetch order {trade.open_order_id}: ', caplog)


def test_update_trade_state_sell(default_conf, trades_for_order, limit_sell_order, mocker):
    mocker.patch('freqtrade.exchange.Exchange.get_trades_for_order', return_value=trades_for_order)
    # get_order should not be called!!
    mocker.patch('freqtrade.exchange.Exchange.get_order', MagicMock(side_effect=ValueError))
    wallet_mock = MagicMock()
    mocker.patch('freqtrade.wallets.Wallets.update', wallet_mock)

    patch_exchange(mocker)
    Trade.session = MagicMock()
    amount = limit_sell_order["amount"]
    freqtrade = get_patched_freqtradebot(mocker, default_conf)
    wallet_mock.reset_mock()
    trade = Trade(
        pair='LTC/ETH',
        amount=amount,
        exchange='binance',
        open_rate=0.245441,
        fee_open=0.0025,
        fee_close=0.0025,
        open_order_id="123456",
        is_open=True,
    )
    freqtrade.update_trade_state(trade, limit_sell_order)
    assert trade.amount == limit_sell_order['amount']
    # Wallet needs to be updated after closing a limit-sell order to reenable buying
    assert wallet_mock.call_count == 1
    assert not trade.is_open


def test_handle_trade(default_conf, limit_buy_order, limit_sell_order,
                      fee, markets, mocker) -> None:
    patch_RPCManager(mocker)
    patch_exchange(mocker)
    mocker.patch.multiple(
        'freqtrade.exchange.Exchange',
        get_ticker=MagicMock(return_value={
            'bid': 0.00001172,
            'ask': 0.00001173,
            'last': 0.00001172
        }),
        buy=MagicMock(return_value={'id': limit_buy_order['id']}),
        sell=MagicMock(return_value={'id': limit_sell_order['id']}),
        get_fee=fee,
        markets=PropertyMock(return_value=markets)
    )
    freqtrade = FreqtradeBot(default_conf)
    patch_get_signal(freqtrade)

    freqtrade.create_trades()

    trade = Trade.query.first()
    assert trade

    time.sleep(0.01)  # Race condition fix
    trade.update(limit_buy_order)
    assert trade.is_open is True

    patch_get_signal(freqtrade, value=(False, True))
    assert freqtrade.handle_trade(trade) is True
    assert trade.open_order_id == limit_sell_order['id']

    # Simulate fulfilled LIMIT_SELL order for trade
    trade.update(limit_sell_order)

    assert trade.close_rate == 0.00001173
    assert trade.close_profit == 0.06201058
    assert trade.calc_profit() == 0.00006217
    assert trade.close_date is not None


def test_handle_overlpapping_signals(default_conf, ticker, limit_buy_order,
                                     fee, markets, mocker) -> None:
    default_conf.update({'experimental': {'use_sell_signal': True}})

    patch_RPCManager(mocker)
    patch_exchange(mocker)
    mocker.patch.multiple(
        'freqtrade.exchange.Exchange',
        get_ticker=ticker,
        buy=MagicMock(return_value={'id': limit_buy_order['id']}),
        get_fee=fee,
        markets=PropertyMock(return_value=markets)
    )

    freqtrade = FreqtradeBot(default_conf)
    patch_get_signal(freqtrade, value=(True, True))
    freqtrade.strategy.min_roi_reached = MagicMock(return_value=False)

    freqtrade.create_trades()

    # Buy and Sell triggering, so doing nothing ...
    trades = Trade.query.all()
    nb_trades = len(trades)
    assert nb_trades == 0

    # Buy is triggering, so buying ...
    patch_get_signal(freqtrade, value=(True, False))
    freqtrade.create_trades()
    trades = Trade.query.all()
    nb_trades = len(trades)
    assert nb_trades == 1
    assert trades[0].is_open is True

    # Buy and Sell are not triggering, so doing nothing ...
    patch_get_signal(freqtrade, value=(False, False))
    assert freqtrade.handle_trade(trades[0]) is False
    trades = Trade.query.all()
    nb_trades = len(trades)
    assert nb_trades == 1
    assert trades[0].is_open is True

    # Buy and Sell are triggering, so doing nothing ...
    patch_get_signal(freqtrade, value=(True, True))
    assert freqtrade.handle_trade(trades[0]) is False
    trades = Trade.query.all()
    nb_trades = len(trades)
    assert nb_trades == 1
    assert trades[0].is_open is True

    # Sell is triggering, guess what : we are Selling!
    patch_get_signal(freqtrade, value=(False, True))
    trades = Trade.query.all()
    assert freqtrade.handle_trade(trades[0]) is True


def test_handle_trade_roi(default_conf, ticker, limit_buy_order,
                          fee, mocker, markets, caplog) -> None:
    caplog.set_level(logging.DEBUG)
    default_conf.update({'experimental': {'use_sell_signal': True}})

    patch_RPCManager(mocker)
    patch_exchange(mocker)
    mocker.patch.multiple(
        'freqtrade.exchange.Exchange',
        get_ticker=ticker,
        buy=MagicMock(return_value={'id': limit_buy_order['id']}),
        get_fee=fee,
        markets=PropertyMock(return_value=markets)
    )

    freqtrade = FreqtradeBot(default_conf)
    patch_get_signal(freqtrade, value=(True, False))
    freqtrade.strategy.min_roi_reached = MagicMock(return_value=True)

    freqtrade.create_trades()

    trade = Trade.query.first()
    trade.is_open = True

    # FIX: sniffing logs, suggest handle_trade should not execute_sell
    #      instead that responsibility should be moved out of handle_trade(),
    #      we might just want to check if we are in a sell condition without
    #      executing
    # if ROI is reached we must sell
    patch_get_signal(freqtrade, value=(False, True))
    assert freqtrade.handle_trade(trade)
    assert log_has('Required profit reached. Selling..', caplog)


def test_handle_trade_experimental(
        default_conf, ticker, limit_buy_order, fee, mocker, markets, caplog) -> None:
    caplog.set_level(logging.DEBUG)
    default_conf.update({'experimental': {'use_sell_signal': True}})
    patch_RPCManager(mocker)
    patch_exchange(mocker)
    mocker.patch.multiple(
        'freqtrade.exchange.Exchange',
        get_ticker=ticker,
        buy=MagicMock(return_value={'id': limit_buy_order['id']}),
        get_fee=fee,
        markets=PropertyMock(return_value=markets)
    )

    freqtrade = FreqtradeBot(default_conf)
    patch_get_signal(freqtrade)
    freqtrade.strategy.min_roi_reached = MagicMock(return_value=False)
    freqtrade.create_trades()

    trade = Trade.query.first()
    trade.is_open = True

    patch_get_signal(freqtrade, value=(False, False))
    assert not freqtrade.handle_trade(trade)

    patch_get_signal(freqtrade, value=(False, True))
    assert freqtrade.handle_trade(trade)
    assert log_has('Sell signal received. Selling..', caplog)


def test_close_trade(default_conf, ticker, limit_buy_order, limit_sell_order,
                     fee, markets, mocker) -> None:
    patch_RPCManager(mocker)
    patch_exchange(mocker)
    mocker.patch.multiple(
        'freqtrade.exchange.Exchange',
        get_ticker=ticker,
        buy=MagicMock(return_value={'id': limit_buy_order['id']}),
        get_fee=fee,
        markets=PropertyMock(return_value=markets)
    )
    freqtrade = FreqtradeBot(default_conf)
    patch_get_signal(freqtrade)

    # Create trade and sell it
    freqtrade.create_trades()

    trade = Trade.query.first()
    assert trade

    trade.update(limit_buy_order)
    trade.update(limit_sell_order)
    assert trade.is_open is False

    with pytest.raises(ValueError, match=r'.*closed trade.*'):
        freqtrade.handle_trade(trade)


def test_check_handle_timedout_buy(default_conf, ticker, limit_buy_order_old, fee, mocker) -> None:
    rpc_mock = patch_RPCManager(mocker)
    cancel_order_mock = MagicMock()
    patch_exchange(mocker)
    mocker.patch.multiple(
        'freqtrade.exchange.Exchange',
        get_ticker=ticker,
        get_order=MagicMock(return_value=limit_buy_order_old),
        cancel_order=cancel_order_mock,
        get_fee=fee
    )
    freqtrade = FreqtradeBot(default_conf)

    trade_buy = Trade(
        pair='ETH/BTC',
        open_rate=0.00001099,
        exchange='bittrex',
        open_order_id='123456789',
        amount=90.99181073,
        fee_open=0.0,
        fee_close=0.0,
        stake_amount=1,
        open_date=arrow.utcnow().shift(minutes=-601).datetime,
        is_open=True
    )

    Trade.session.add(trade_buy)

    # check it does cancel buy orders over the time limit
    freqtrade.check_handle_timedout()
    assert cancel_order_mock.call_count == 1
    assert rpc_mock.call_count == 1
    trades = Trade.query.filter(Trade.open_order_id.is_(trade_buy.open_order_id)).all()
    nb_trades = len(trades)
    assert nb_trades == 0


def test_check_handle_cancelled_buy(default_conf, ticker, limit_buy_order_old,
                                    fee, mocker, caplog) -> None:
    """ Handle Buy order cancelled on exchange"""
    rpc_mock = patch_RPCManager(mocker)
    cancel_order_mock = MagicMock()
    patch_exchange(mocker)
    limit_buy_order_old.update({"status": "canceled"})
    mocker.patch.multiple(
        'freqtrade.exchange.Exchange',
        get_ticker=ticker,
        get_order=MagicMock(return_value=limit_buy_order_old),
        cancel_order=cancel_order_mock,
        get_fee=fee
    )
    freqtrade = FreqtradeBot(default_conf)

    trade_buy = Trade(
        pair='ETH/BTC',
        open_rate=0.00001099,
        exchange='bittrex',
        open_order_id='123456789',
        amount=90.99181073,
        fee_open=0.0,
        fee_close=0.0,
        stake_amount=1,
        open_date=arrow.utcnow().shift(minutes=-601).datetime,
        is_open=True
    )

    Trade.session.add(trade_buy)

    # check it does cancel buy orders over the time limit
    freqtrade.check_handle_timedout()
    assert cancel_order_mock.call_count == 0
    assert rpc_mock.call_count == 1
    trades = Trade.query.filter(Trade.open_order_id.is_(trade_buy.open_order_id)).all()
    nb_trades = len(trades)
    assert nb_trades == 0
    assert log_has_re("Buy order canceled on Exchange for Trade.*", caplog)


def test_check_handle_timedout_buy_exception(default_conf, ticker, limit_buy_order_old,
                                             fee, mocker) -> None:
    rpc_mock = patch_RPCManager(mocker)
    cancel_order_mock = MagicMock()
    patch_exchange(mocker)
    mocker.patch.multiple(
        'freqtrade.exchange.Exchange',
        validate_pairs=MagicMock(),
        get_ticker=ticker,
        get_order=MagicMock(side_effect=DependencyException),
        cancel_order=cancel_order_mock,
        get_fee=fee
    )
    freqtrade = FreqtradeBot(default_conf)

    trade_buy = Trade(
        pair='ETH/BTC',
        open_rate=0.00001099,
        exchange='bittrex',
        open_order_id='123456789',
        amount=90.99181073,
        fee_open=0.0,
        fee_close=0.0,
        stake_amount=1,
        open_date=arrow.utcnow().shift(minutes=-601).datetime,
        is_open=True
    )

    Trade.session.add(trade_buy)

    # check it does cancel buy orders over the time limit
    freqtrade.check_handle_timedout()
    assert cancel_order_mock.call_count == 0
    assert rpc_mock.call_count == 0
    trades = Trade.query.filter(Trade.open_order_id.is_(trade_buy.open_order_id)).all()
    nb_trades = len(trades)
    assert nb_trades == 1


def test_check_handle_timedout_sell(default_conf, ticker, limit_sell_order_old, mocker) -> None:
    rpc_mock = patch_RPCManager(mocker)
    cancel_order_mock = MagicMock()
    patch_exchange(mocker)
    mocker.patch.multiple(
        'freqtrade.exchange.Exchange',
        get_ticker=ticker,
        get_order=MagicMock(return_value=limit_sell_order_old),
        cancel_order=cancel_order_mock
    )
    freqtrade = FreqtradeBot(default_conf)

    trade_sell = Trade(
        pair='ETH/BTC',
        open_rate=0.00001099,
        exchange='bittrex',
        open_order_id='123456789',
        amount=90.99181073,
        fee_open=0.0,
        fee_close=0.0,
        stake_amount=1,
        open_date=arrow.utcnow().shift(hours=-5).datetime,
        close_date=arrow.utcnow().shift(minutes=-601).datetime,
        is_open=False
    )

    Trade.session.add(trade_sell)

    # check it does cancel sell orders over the time limit
    freqtrade.check_handle_timedout()
    assert cancel_order_mock.call_count == 1
    assert rpc_mock.call_count == 1
    assert trade_sell.is_open is True


def test_check_handle_cancelled_sell(default_conf, ticker, limit_sell_order_old,
                                     mocker, caplog) -> None:
    """ Handle sell order cancelled on exchange"""
    rpc_mock = patch_RPCManager(mocker)
    cancel_order_mock = MagicMock()
    limit_sell_order_old.update({"status": "canceled"})
    patch_exchange(mocker)
    mocker.patch.multiple(
        'freqtrade.exchange.Exchange',
        get_ticker=ticker,
        get_order=MagicMock(return_value=limit_sell_order_old),
        cancel_order=cancel_order_mock
    )
    freqtrade = FreqtradeBot(default_conf)

    trade_sell = Trade(
        pair='ETH/BTC',
        open_rate=0.00001099,
        exchange='bittrex',
        open_order_id='123456789',
        amount=90.99181073,
        fee_open=0.0,
        fee_close=0.0,
        stake_amount=1,
        open_date=arrow.utcnow().shift(hours=-5).datetime,
        close_date=arrow.utcnow().shift(minutes=-601).datetime,
        is_open=False
    )

    Trade.session.add(trade_sell)

    # check it does cancel sell orders over the time limit
    freqtrade.check_handle_timedout()
    assert cancel_order_mock.call_count == 0
    assert rpc_mock.call_count == 1
    assert trade_sell.is_open is True
    assert log_has_re("Sell order canceled on exchange for Trade.*", caplog)


def test_check_handle_timedout_partial(default_conf, ticker, limit_buy_order_old_partial,
                                       mocker) -> None:
    rpc_mock = patch_RPCManager(mocker)
    cancel_order_mock = MagicMock()
    patch_exchange(mocker)
    mocker.patch.multiple(
        'freqtrade.exchange.Exchange',
        get_ticker=ticker,
        get_order=MagicMock(return_value=limit_buy_order_old_partial),
        cancel_order=cancel_order_mock
    )
    freqtrade = FreqtradeBot(default_conf)

    trade_buy = Trade(
        pair='ETH/BTC',
        open_rate=0.00001099,
        exchange='bittrex',
        open_order_id='123456789',
        amount=90.99181073,
        fee_open=0.0,
        fee_close=0.0,
        stake_amount=1,
        open_date=arrow.utcnow().shift(minutes=-601).datetime,
        is_open=True
    )

    Trade.session.add(trade_buy)

    # check it does cancel buy orders over the time limit
    # note this is for a partially-complete buy order
    freqtrade.check_handle_timedout()
    assert cancel_order_mock.call_count == 1
    assert rpc_mock.call_count == 1
    trades = Trade.query.filter(Trade.open_order_id.is_(trade_buy.open_order_id)).all()
    assert len(trades) == 1
    assert trades[0].amount == 23.0
    assert trades[0].stake_amount == trade_buy.open_rate * trades[0].amount


def test_check_handle_timedout_exception(default_conf, ticker, mocker, caplog) -> None:
    patch_RPCManager(mocker)
    patch_exchange(mocker)
    cancel_order_mock = MagicMock()

    mocker.patch.multiple(
        'freqtrade.freqtradebot.FreqtradeBot',
        handle_timedout_limit_buy=MagicMock(),
        handle_timedout_limit_sell=MagicMock(),
    )
    mocker.patch.multiple(
        'freqtrade.exchange.Exchange',
        get_ticker=ticker,
        get_order=MagicMock(side_effect=requests.exceptions.RequestException('Oh snap')),
        cancel_order=cancel_order_mock
    )
    freqtrade = FreqtradeBot(default_conf)

    trade_buy = Trade(
        pair='ETH/BTC',
        open_rate=0.00001099,
        exchange='bittrex',
        open_order_id='123456789',
        amount=90.99181073,
        fee_open=0.0,
        fee_close=0.0,
        stake_amount=1,
        open_date=arrow.utcnow().shift(minutes=-601).datetime,
        is_open=True
    )

    Trade.session.add(trade_buy)

    freqtrade.check_handle_timedout()
    assert log_has_re(r'Cannot query order for Trade\(id=1, pair=ETH/BTC, amount=90.99181073, '
                      r'open_rate=0.00001099, open_since=10 hours ago\) due to Traceback \(most '
                      r'recent call last\):\n.*', caplog)


def test_handle_timedout_limit_buy(mocker, default_conf) -> None:
    patch_RPCManager(mocker)
    patch_exchange(mocker)
    cancel_order_mock = MagicMock()
    mocker.patch.multiple(
        'freqtrade.exchange.Exchange',
        cancel_order=cancel_order_mock
    )

    freqtrade = FreqtradeBot(default_conf)

    Trade.session = MagicMock()
    trade = MagicMock()
    order = {'remaining': 1,
             'amount': 1}
    assert freqtrade.handle_timedout_limit_buy(trade, order)
    assert cancel_order_mock.call_count == 1
    order['amount'] = 2
    assert not freqtrade.handle_timedout_limit_buy(trade, order)
    assert cancel_order_mock.call_count == 2


def test_handle_timedout_limit_sell(mocker, default_conf) -> None:
    patch_RPCManager(mocker)
    patch_exchange(mocker)
    cancel_order_mock = MagicMock()
    mocker.patch.multiple(
        'freqtrade.exchange.Exchange',
        cancel_order=cancel_order_mock
    )

    freqtrade = FreqtradeBot(default_conf)

    trade = MagicMock()
    order = {'remaining': 1,
             'amount': 1,
             'status': "open"}
    assert freqtrade.handle_timedout_limit_sell(trade, order)
    assert cancel_order_mock.call_count == 1
    order['amount'] = 2
    assert not freqtrade.handle_timedout_limit_sell(trade, order)
    # Assert cancel_order was not called (callcount remains unchanged)
    assert cancel_order_mock.call_count == 1


def test_execute_sell_up(default_conf, ticker, fee, ticker_sell_up, markets, mocker) -> None:
    rpc_mock = patch_RPCManager(mocker)
    mocker.patch.multiple(
        'freqtrade.exchange.Exchange',
        _load_markets=MagicMock(return_value={}),
        get_ticker=ticker,
        get_fee=fee,
        markets=PropertyMock(return_value=markets)
    )
    freqtrade = FreqtradeBot(default_conf)
    patch_get_signal(freqtrade)

    # Create some test data
    freqtrade.create_trades()

    trade = Trade.query.first()
    assert trade

    # Increase the price and sell it
    mocker.patch.multiple(
        'freqtrade.exchange.Exchange',
        get_ticker=ticker_sell_up
    )

    freqtrade.execute_sell(trade=trade, limit=ticker_sell_up()['bid'], sell_reason=SellType.ROI)

    assert rpc_mock.call_count == 2
    last_msg = rpc_mock.call_args_list[-1][0][0]
    assert {
        'type': RPCMessageType.SELL_NOTIFICATION,
        'exchange': 'Bittrex',
        'pair': 'ETH/BTC',
        'gain': 'profit',
        'limit': 1.172e-05,
        'amount': 90.99181073703367,
        'order_type': 'limit',
        'open_rate': 1.099e-05,
        'current_rate': 1.172e-05,
        'profit_amount': 6.126e-05,
        'profit_percent': 0.0611052,
        'stake_currency': 'BTC',
        'fiat_currency': 'USD',
        'sell_reason': SellType.ROI.value
    } == last_msg


def test_execute_sell_down(default_conf, ticker, fee, ticker_sell_down, markets, mocker) -> None:
    rpc_mock = patch_RPCManager(mocker)
    mocker.patch.multiple(
        'freqtrade.exchange.Exchange',
        _load_markets=MagicMock(return_value={}),
        get_ticker=ticker,
        get_fee=fee,
        markets=PropertyMock(return_value=markets)
    )
    freqtrade = FreqtradeBot(default_conf)
    patch_get_signal(freqtrade)

    # Create some test data
    freqtrade.create_trades()

    trade = Trade.query.first()
    assert trade

    # Decrease the price and sell it
    mocker.patch.multiple(
        'freqtrade.exchange.Exchange',
        get_ticker=ticker_sell_down
    )

    freqtrade.execute_sell(trade=trade, limit=ticker_sell_down()['bid'],
                           sell_reason=SellType.STOP_LOSS)

    assert rpc_mock.call_count == 2
    last_msg = rpc_mock.call_args_list[-1][0][0]
    assert {
        'type': RPCMessageType.SELL_NOTIFICATION,
        'exchange': 'Bittrex',
        'pair': 'ETH/BTC',
        'gain': 'loss',
        'limit': 1.044e-05,
        'amount': 90.99181073703367,
        'order_type': 'limit',
        'open_rate': 1.099e-05,
        'current_rate': 1.044e-05,
        'profit_amount': -5.492e-05,
        'profit_percent': -0.05478342,
        'stake_currency': 'BTC',
        'fiat_currency': 'USD',
        'sell_reason': SellType.STOP_LOSS.value
    } == last_msg


def test_execute_sell_down_stoploss_on_exchange_dry_run(default_conf, ticker, fee,
                                                        ticker_sell_down,
                                                        markets, mocker) -> None:
    rpc_mock = patch_RPCManager(mocker)
    mocker.patch.multiple(
        'freqtrade.exchange.Exchange',
        _load_markets=MagicMock(return_value={}),
        get_ticker=ticker,
        get_fee=fee,
        markets=PropertyMock(return_value=markets)
    )
    freqtrade = FreqtradeBot(default_conf)
    patch_get_signal(freqtrade)

    # Create some test data
    freqtrade.create_trades()

    trade = Trade.query.first()
    assert trade

    # Decrease the price and sell it
    mocker.patch.multiple(
        'freqtrade.exchange.Exchange',
        get_ticker=ticker_sell_down
    )

    default_conf['dry_run'] = True
    freqtrade.strategy.order_types['stoploss_on_exchange'] = True
    # Setting trade stoploss to 0.01

    trade.stop_loss = 0.00001099 * 0.99
    freqtrade.execute_sell(trade=trade, limit=ticker_sell_down()['bid'],
                           sell_reason=SellType.STOP_LOSS)

    assert rpc_mock.call_count == 2
    last_msg = rpc_mock.call_args_list[-1][0][0]

    assert {
        'type': RPCMessageType.SELL_NOTIFICATION,
        'exchange': 'Bittrex',
        'pair': 'ETH/BTC',
        'gain': 'loss',
        'limit': 1.08801e-05,
        'amount': 90.99181073703367,
        'order_type': 'limit',
        'open_rate': 1.099e-05,
        'current_rate': 1.044e-05,
        'profit_amount': -1.498e-05,
        'profit_percent': -0.01493766,
        'stake_currency': 'BTC',
        'fiat_currency': 'USD',
        'sell_reason': SellType.STOP_LOSS.value

    } == last_msg


def test_execute_sell_sloe_cancel_exception(mocker, default_conf, ticker, fee,
                                            markets, caplog) -> None:
    freqtrade = get_patched_freqtradebot(mocker, default_conf)
    mocker.patch('freqtrade.exchange.Exchange.cancel_order', side_effect=InvalidOrderException())
    sellmock = MagicMock()
    mocker.patch.multiple(
        'freqtrade.exchange.Exchange',
        _load_markets=MagicMock(return_value={}),
        get_ticker=ticker,
        get_fee=fee,
        markets=PropertyMock(return_value=markets),
        sell=sellmock
    )

    freqtrade.strategy.order_types['stoploss_on_exchange'] = True
    patch_get_signal(freqtrade)
    freqtrade.create_trades()

    trade = Trade.query.first()
    Trade.session = MagicMock()

    freqtrade.config['dry_run'] = False
    trade.stoploss_order_id = "abcd"

    freqtrade.execute_sell(trade=trade, limit=1234,
                           sell_reason=SellType.STOP_LOSS)
    assert sellmock.call_count == 1
    assert log_has('Could not cancel stoploss order abcd', caplog)


def test_execute_sell_with_stoploss_on_exchange(default_conf,
                                                ticker, fee, ticker_sell_up,
                                                markets, mocker) -> None:

    default_conf['exchange']['name'] = 'binance'
    rpc_mock = patch_RPCManager(mocker)
    mocker.patch.multiple(
        'freqtrade.exchange.Exchange',
        _load_markets=MagicMock(return_value={}),
        get_ticker=ticker,
        get_fee=fee,
        markets=PropertyMock(return_value=markets)
    )

    stoploss_limit = MagicMock(return_value={
        'id': 123,
        'info': {
            'foo': 'bar'
        }
    })

    cancel_order = MagicMock(return_value=True)

    mocker.patch('freqtrade.exchange.Exchange.symbol_amount_prec', lambda s, x, y: y)
    mocker.patch('freqtrade.exchange.Exchange.symbol_price_prec', lambda s, x, y: y)
    mocker.patch('freqtrade.exchange.Exchange.stoploss_limit', stoploss_limit)
    mocker.patch('freqtrade.exchange.Exchange.cancel_order', cancel_order)

    freqtrade = FreqtradeBot(default_conf)
    freqtrade.strategy.order_types['stoploss_on_exchange'] = True
    patch_get_signal(freqtrade)

    # Create some test data
    freqtrade.create_trades()

    trade = Trade.query.first()
    assert trade

    freqtrade.process_maybe_execute_sell(trade)

    # Increase the price and sell it
    mocker.patch.multiple(
        'freqtrade.exchange.Exchange',
        get_ticker=ticker_sell_up
    )

    freqtrade.execute_sell(trade=trade, limit=ticker_sell_up()['bid'],
                           sell_reason=SellType.SELL_SIGNAL)

    trade = Trade.query.first()
    assert trade
    assert cancel_order.call_count == 1
    assert rpc_mock.call_count == 2


def test_may_execute_sell_after_stoploss_on_exchange_hit(default_conf,
                                                         ticker, fee,
                                                         limit_buy_order,
                                                         markets, mocker) -> None:
    default_conf['exchange']['name'] = 'binance'
    rpc_mock = patch_RPCManager(mocker)
    mocker.patch.multiple(
        'freqtrade.exchange.Exchange',
        _load_markets=MagicMock(return_value={}),
        get_ticker=ticker,
        get_fee=fee,
        markets=PropertyMock(return_value=markets)
    )

    stoploss_limit = MagicMock(return_value={
        'id': 123,
        'info': {
            'foo': 'bar'
        }
    })

    mocker.patch('freqtrade.exchange.Exchange.symbol_amount_prec', lambda s, x, y: y)
    mocker.patch('freqtrade.exchange.Exchange.symbol_price_prec', lambda s, x, y: y)
    mocker.patch('freqtrade.exchange.Exchange.stoploss_limit', stoploss_limit)

    freqtrade = FreqtradeBot(default_conf)
    freqtrade.strategy.order_types['stoploss_on_exchange'] = True
    patch_get_signal(freqtrade)

    # Create some test data
    freqtrade.create_trades()
    trade = Trade.query.first()
    freqtrade.process_maybe_execute_sell(trade)
    assert trade
    assert trade.stoploss_order_id == '123'
    assert trade.open_order_id is None

    # Assuming stoploss on exchnage is hit
    # stoploss_order_id should become None
    # and trade should be sold at the price of stoploss
    stoploss_limit_executed = MagicMock(return_value={
        "id": "123",
        "timestamp": 1542707426845,
        "datetime": "2018-11-20T09:50:26.845Z",
        "lastTradeTimestamp": None,
        "symbol": "BTC/USDT",
        "type": "stop_loss_limit",
        "side": "sell",
        "price": 1.08801,
        "amount": 90.99181074,
        "cost": 99.0000000032274,
        "average": 1.08801,
        "filled": 90.99181074,
        "remaining": 0.0,
        "status": "closed",
        "fee": None,
        "trades": None
    })
    mocker.patch('freqtrade.exchange.Exchange.get_order', stoploss_limit_executed)

    freqtrade.process_maybe_execute_sell(trade)
    assert trade.stoploss_order_id is None
    assert trade.is_open is False
    print(trade.sell_reason)
    assert trade.sell_reason == SellType.STOPLOSS_ON_EXCHANGE.value
    assert rpc_mock.call_count == 2


<<<<<<< HEAD
=======
def test_execute_sell_market_order(default_conf, ticker, fee,
                                   ticker_sell_up, markets, mocker) -> None:
    rpc_mock = patch_RPCManager(mocker)
    mocker.patch.multiple(
        'freqtrade.exchange.Exchange',
        _load_markets=MagicMock(return_value={}),
        get_ticker=ticker,
        get_fee=fee,
        markets=PropertyMock(return_value=markets)
    )
    freqtrade = FreqtradeBot(default_conf)
    patch_get_signal(freqtrade)

    # Create some test data
    freqtrade.create_trades()

    trade = Trade.query.first()
    assert trade

    # Increase the price and sell it
    mocker.patch.multiple(
        'freqtrade.exchange.Exchange',
        get_ticker=ticker_sell_up
    )
    freqtrade.config['order_types']['sell'] = 'market'

    freqtrade.execute_sell(trade=trade, limit=ticker_sell_up()['bid'], sell_reason=SellType.ROI)

    assert not trade.is_open
    assert trade.close_profit == 0.0611052

    assert rpc_mock.call_count == 2
    last_msg = rpc_mock.call_args_list[-1][0][0]
    assert {
        'type': RPCMessageType.SELL_NOTIFICATION,
        'exchange': 'Bittrex',
        'pair': 'ETH/BTC',
        'gain': 'profit',
        'limit': 1.172e-05,
        'amount': 90.99181073703367,
        'order_type': 'market',
        'open_rate': 1.099e-05,
        'current_rate': 1.172e-05,
        'profit_amount': 6.126e-05,
        'profit_percent': 0.0611052,
        'stake_currency': 'BTC',
        'fiat_currency': 'USD',
        'sell_reason': SellType.ROI.value

    } == last_msg


>>>>>>> 3af5691b
def test_sell_profit_only_enable_profit(default_conf, limit_buy_order,
                                        fee, markets, mocker) -> None:
    patch_RPCManager(mocker)
    patch_exchange(mocker)
    mocker.patch.multiple(
        'freqtrade.exchange.Exchange',
        get_ticker=MagicMock(return_value={
            'bid': 0.00002172,
            'ask': 0.00002173,
            'last': 0.00002172
        }),
        buy=MagicMock(return_value={'id': limit_buy_order['id']}),
        get_fee=fee,
        markets=PropertyMock(return_value=markets)
    )
    default_conf['experimental'] = {
        'use_sell_signal': True,
        'sell_profit_only': True,
    }
    freqtrade = FreqtradeBot(default_conf)
    patch_get_signal(freqtrade)
    freqtrade.strategy.min_roi_reached = MagicMock(return_value=False)

    freqtrade.create_trades()

    trade = Trade.query.first()
    trade.update(limit_buy_order)
    patch_get_signal(freqtrade, value=(False, True))
    assert freqtrade.handle_trade(trade) is True
    assert trade.sell_reason == SellType.SELL_SIGNAL.value


def test_sell_profit_only_disable_profit(default_conf, limit_buy_order,
                                         fee, markets, mocker) -> None:
    patch_RPCManager(mocker)
    patch_exchange(mocker)
    mocker.patch.multiple(
        'freqtrade.exchange.Exchange',
        get_ticker=MagicMock(return_value={
            'bid': 0.00002172,
            'ask': 0.00002173,
            'last': 0.00002172
        }),
        buy=MagicMock(return_value={'id': limit_buy_order['id']}),
        get_fee=fee,
        markets=PropertyMock(return_value=markets)
    )
    default_conf['experimental'] = {
        'use_sell_signal': True,
        'sell_profit_only': False,
    }
    freqtrade = FreqtradeBot(default_conf)
    patch_get_signal(freqtrade)
    freqtrade.strategy.min_roi_reached = MagicMock(return_value=False)
    freqtrade.create_trades()

    trade = Trade.query.first()
    trade.update(limit_buy_order)
    patch_get_signal(freqtrade, value=(False, True))
    assert freqtrade.handle_trade(trade) is True
    assert trade.sell_reason == SellType.SELL_SIGNAL.value


def test_sell_profit_only_enable_loss(default_conf, limit_buy_order, fee, markets, mocker) -> None:
    patch_RPCManager(mocker)
    patch_exchange(mocker)
    mocker.patch.multiple(
        'freqtrade.exchange.Exchange',
        get_ticker=MagicMock(return_value={
            'bid': 0.00000172,
            'ask': 0.00000173,
            'last': 0.00000172
        }),
        buy=MagicMock(return_value={'id': limit_buy_order['id']}),
        get_fee=fee,
        markets=PropertyMock(return_value=markets)
    )
    default_conf['experimental'] = {
        'use_sell_signal': True,
        'sell_profit_only': True,
    }
    freqtrade = FreqtradeBot(default_conf)
    patch_get_signal(freqtrade)
    freqtrade.strategy.stop_loss_reached = MagicMock(return_value=SellCheckTuple(
            sell_flag=False, sell_type=SellType.NONE))
    freqtrade.create_trades()

    trade = Trade.query.first()
    trade.update(limit_buy_order)
    patch_get_signal(freqtrade, value=(False, True))
    assert freqtrade.handle_trade(trade) is False


def test_sell_profit_only_disable_loss(default_conf, limit_buy_order, fee, markets, mocker) -> None:
    patch_RPCManager(mocker)
    patch_exchange(mocker)
    mocker.patch.multiple(
        'freqtrade.exchange.Exchange',
        get_ticker=MagicMock(return_value={
            'bid': 0.0000172,
            'ask': 0.0000173,
            'last': 0.0000172
        }),
        buy=MagicMock(return_value={'id': limit_buy_order['id']}),
        get_fee=fee,
        markets=PropertyMock(return_value=markets)
    )
    default_conf['experimental'] = {
        'use_sell_signal': True,
        'sell_profit_only': False,
    }

    freqtrade = FreqtradeBot(default_conf)
    patch_get_signal(freqtrade)
    freqtrade.strategy.min_roi_reached = MagicMock(return_value=False)

    freqtrade.create_trades()

    trade = Trade.query.first()
    trade.update(limit_buy_order)
    patch_get_signal(freqtrade, value=(False, True))
    assert freqtrade.handle_trade(trade) is True
    assert trade.sell_reason == SellType.SELL_SIGNAL.value


def test_locked_pairs(default_conf, ticker, fee, ticker_sell_down, markets, mocker, caplog) -> None:
    patch_RPCManager(mocker)
    mocker.patch.multiple(
        'freqtrade.exchange.Exchange',
        _load_markets=MagicMock(return_value={}),
        get_ticker=ticker,
        get_fee=fee,
        markets=PropertyMock(return_value=markets)
    )
    freqtrade = FreqtradeBot(default_conf)
    patch_get_signal(freqtrade)

    # Create some test data
    freqtrade.create_trade()

    trade = Trade.query.first()
    assert trade

    # Decrease the price and sell it
    mocker.patch.multiple(
        'freqtrade.exchange.Exchange',
        get_ticker=ticker_sell_down
    )

    freqtrade.execute_sell(trade=trade, limit=ticker_sell_down()['bid'],
                           sell_reason=SellType.STOP_LOSS)
    trade.close(ticker_sell_down()['bid'])
    assert trade.pair in freqtrade.strategy._pair_locked_until
    assert freqtrade.strategy.is_pair_locked(trade.pair)

    # reinit - should buy other pair.
    caplog.clear()
    freqtrade.create_trade()

    assert log_has(f"Pair {trade.pair} is currently locked.", caplog)


def test_ignore_roi_if_buy_signal(default_conf, limit_buy_order, fee, markets, mocker) -> None:
    patch_RPCManager(mocker)
    patch_exchange(mocker)
    mocker.patch.multiple(
        'freqtrade.exchange.Exchange',
        get_ticker=MagicMock(return_value={
            'bid': 0.0000172,
            'ask': 0.0000173,
            'last': 0.0000172
        }),
        buy=MagicMock(return_value={'id': limit_buy_order['id']}),
        get_fee=fee,
        markets=PropertyMock(return_value=markets)
    )
    default_conf['experimental'] = {
        'ignore_roi_if_buy_signal': True
    }
    freqtrade = FreqtradeBot(default_conf)
    patch_get_signal(freqtrade)
    freqtrade.strategy.min_roi_reached = MagicMock(return_value=True)

    freqtrade.create_trades()

    trade = Trade.query.first()
    trade.update(limit_buy_order)
    patch_get_signal(freqtrade, value=(True, True))
    assert freqtrade.handle_trade(trade) is False

    # Test if buy-signal is absent (should sell due to roi = true)
    patch_get_signal(freqtrade, value=(False, True))
    assert freqtrade.handle_trade(trade) is True
    assert trade.sell_reason == SellType.ROI.value


def test_trailing_stop_loss(default_conf, limit_buy_order, fee, markets, caplog, mocker) -> None:
    patch_RPCManager(mocker)
    patch_exchange(mocker)
    mocker.patch.multiple(
        'freqtrade.exchange.Exchange',
        get_ticker=MagicMock(return_value={
            'bid': 0.00001099,
            'ask': 0.00001099,
            'last': 0.00001099
        }),
        buy=MagicMock(return_value={'id': limit_buy_order['id']}),
        get_fee=fee,
        markets=PropertyMock(return_value=markets),
    )
    default_conf['trailing_stop'] = True
    freqtrade = FreqtradeBot(default_conf)
    patch_get_signal(freqtrade)
    freqtrade.strategy.min_roi_reached = MagicMock(return_value=False)

    freqtrade.create_trades()
    trade = Trade.query.first()
    assert freqtrade.handle_trade(trade) is False

    # Raise ticker above buy price
    mocker.patch('freqtrade.exchange.Exchange.get_ticker',
                 MagicMock(return_value={
                     'bid': 0.00001099 * 1.5,
                     'ask': 0.00001099 * 1.5,
                     'last': 0.00001099 * 1.5
                 }))

    # Stoploss should be adjusted
    assert freqtrade.handle_trade(trade) is False

    # Price fell
    mocker.patch('freqtrade.exchange.Exchange.get_ticker',
                 MagicMock(return_value={
                     'bid': 0.00001099 * 1.1,
                     'ask': 0.00001099 * 1.1,
                     'last': 0.00001099 * 1.1
                 }))

    caplog.set_level(logging.DEBUG)
    # Sell as trailing-stop is reached
    assert freqtrade.handle_trade(trade) is True
    assert log_has(
        f'HIT STOP: current price at 0.000012, stop loss is 0.000015, '
        f'initial stop loss was at 0.000010, trade opened at 0.000011', caplog)
    assert trade.sell_reason == SellType.TRAILING_STOP_LOSS.value


def test_trailing_stop_loss_positive(default_conf, limit_buy_order, fee, markets,
                                     caplog, mocker) -> None:
    buy_price = limit_buy_order['price']
    patch_RPCManager(mocker)
    patch_exchange(mocker)
    mocker.patch.multiple(
        'freqtrade.exchange.Exchange',
        get_ticker=MagicMock(return_value={
            'bid': buy_price - 0.000001,
            'ask': buy_price - 0.000001,
            'last': buy_price - 0.000001
        }),
        buy=MagicMock(return_value={'id': limit_buy_order['id']}),
        get_fee=fee,
        markets=PropertyMock(return_value=markets),
    )
    default_conf['trailing_stop'] = True
    default_conf['trailing_stop_positive'] = 0.01
    freqtrade = FreqtradeBot(default_conf)
    patch_get_signal(freqtrade)
    freqtrade.strategy.min_roi_reached = MagicMock(return_value=False)
    freqtrade.create_trades()

    trade = Trade.query.first()
    trade.update(limit_buy_order)
    caplog.set_level(logging.DEBUG)
    # stop-loss not reached
    assert freqtrade.handle_trade(trade) is False

    # Raise ticker above buy price
    mocker.patch('freqtrade.exchange.Exchange.get_ticker',
                 MagicMock(return_value={
                     'bid': buy_price + 0.000003,
                     'ask': buy_price + 0.000003,
                     'last': buy_price + 0.000003
                 }))
    # stop-loss not reached, adjusted stoploss
    assert freqtrade.handle_trade(trade) is False
    assert log_has(f'using positive stop loss: 0.01 offset: 0 profit: 0.2666%', caplog)
    assert log_has(f'adjusted stop loss', caplog)
    assert trade.stop_loss == 0.0000138501

    mocker.patch('freqtrade.exchange.Exchange.get_ticker',
                 MagicMock(return_value={
                     'bid': buy_price + 0.000002,
                     'ask': buy_price + 0.000002,
                     'last': buy_price + 0.000002
                 }))
    # Lower price again (but still positive)
    assert freqtrade.handle_trade(trade) is True
    assert log_has(
        f'HIT STOP: current price at {buy_price + 0.000002:.6f}, '
        f'stop loss is {trade.stop_loss:.6f}, '
        f'initial stop loss was at 0.000010, trade opened at 0.000011', caplog)


def test_trailing_stop_loss_offset(default_conf, limit_buy_order, fee,
                                   caplog, mocker, markets) -> None:
    buy_price = limit_buy_order['price']
    patch_RPCManager(mocker)
    patch_exchange(mocker)
    mocker.patch.multiple(
        'freqtrade.exchange.Exchange',
        get_ticker=MagicMock(return_value={
            'bid': buy_price - 0.000001,
            'ask': buy_price - 0.000001,
            'last': buy_price - 0.000001
        }),
        buy=MagicMock(return_value={'id': limit_buy_order['id']}),
        get_fee=fee,
        markets=PropertyMock(return_value=markets),
    )

    default_conf['trailing_stop'] = True
    default_conf['trailing_stop_positive'] = 0.01
    default_conf['trailing_stop_positive_offset'] = 0.011
    freqtrade = FreqtradeBot(default_conf)
    patch_get_signal(freqtrade)
    freqtrade.strategy.min_roi_reached = MagicMock(return_value=False)
    freqtrade.create_trades()

    trade = Trade.query.first()
    trade.update(limit_buy_order)
    caplog.set_level(logging.DEBUG)
    # stop-loss not reached
    assert freqtrade.handle_trade(trade) is False

    # Raise ticker above buy price
    mocker.patch('freqtrade.exchange.Exchange.get_ticker',
                 MagicMock(return_value={
                     'bid': buy_price + 0.000003,
                     'ask': buy_price + 0.000003,
                     'last': buy_price + 0.000003
                 }))
    # stop-loss not reached, adjusted stoploss
    assert freqtrade.handle_trade(trade) is False
    assert log_has(f'using positive stop loss: 0.01 offset: 0.011 profit: 0.2666%', caplog)
    assert log_has(f'adjusted stop loss', caplog)
    assert trade.stop_loss == 0.0000138501

    mocker.patch('freqtrade.exchange.Exchange.get_ticker',
                 MagicMock(return_value={
                     'bid': buy_price + 0.000002,
                     'ask': buy_price + 0.000002,
                     'last': buy_price + 0.000002
                 }))
    # Lower price again (but still positive)
    assert freqtrade.handle_trade(trade) is True
    assert log_has(
        f'HIT STOP: current price at {buy_price + 0.000002:.6f}, '
        f'stop loss is {trade.stop_loss:.6f}, '
        f'initial stop loss was at 0.000010, trade opened at 0.000011', caplog)
    assert trade.sell_reason == SellType.TRAILING_STOP_LOSS.value


def test_tsl_only_offset_reached(default_conf, limit_buy_order, fee,
                                 caplog, mocker, markets) -> None:
    buy_price = limit_buy_order['price']
    # buy_price: 0.00001099

    patch_RPCManager(mocker)
    patch_exchange(mocker)
    mocker.patch.multiple(
        'freqtrade.exchange.Exchange',
        get_ticker=MagicMock(return_value={
            'bid': buy_price,
            'ask': buy_price,
            'last': buy_price
        }),
        buy=MagicMock(return_value={'id': limit_buy_order['id']}),
        get_fee=fee,
        markets=PropertyMock(return_value=markets),
    )

    default_conf['trailing_stop'] = True
    default_conf['trailing_stop_positive'] = 0.05
    default_conf['trailing_stop_positive_offset'] = 0.055
    default_conf['trailing_only_offset_is_reached'] = True

    freqtrade = FreqtradeBot(default_conf)
    patch_get_signal(freqtrade)
    freqtrade.strategy.min_roi_reached = MagicMock(return_value=False)
    freqtrade.create_trades()

    trade = Trade.query.first()
    trade.update(limit_buy_order)
    caplog.set_level(logging.DEBUG)
    # stop-loss not reached
    assert freqtrade.handle_trade(trade) is False
    assert trade.stop_loss == 0.0000098910

    # Raise ticker above buy price
    mocker.patch('freqtrade.exchange.Exchange.get_ticker',
                 MagicMock(return_value={
                     'bid': buy_price + 0.0000004,
                     'ask': buy_price + 0.0000004,
                     'last': buy_price + 0.0000004
                 }))

    # stop-loss should not be adjusted as offset is not reached yet
    assert freqtrade.handle_trade(trade) is False

    assert not log_has(f'adjusted stop loss', caplog)
    assert trade.stop_loss == 0.0000098910

    # price rises above the offset (rises 12% when the offset is 5.5%)
    mocker.patch('freqtrade.exchange.Exchange.get_ticker',
                 MagicMock(return_value={
                     'bid': buy_price + 0.0000014,
                     'ask': buy_price + 0.0000014,
                     'last': buy_price + 0.0000014
                 }))

    assert freqtrade.handle_trade(trade) is False
    assert log_has(f'using positive stop loss: 0.05 offset: 0.055 profit: 0.1218%', caplog)
    assert log_has(f'adjusted stop loss', caplog)
    assert trade.stop_loss == 0.0000117705


def test_disable_ignore_roi_if_buy_signal(default_conf, limit_buy_order,
                                          fee, markets, mocker) -> None:
    patch_RPCManager(mocker)
    patch_exchange(mocker)
    mocker.patch.multiple(
        'freqtrade.exchange.Exchange',
        get_ticker=MagicMock(return_value={
            'bid': 0.00000172,
            'ask': 0.00000173,
            'last': 0.00000172
        }),
        buy=MagicMock(return_value={'id': limit_buy_order['id']}),
        get_fee=fee,
        markets=PropertyMock(return_value=markets)
    )
    default_conf['experimental'] = {
        'ignore_roi_if_buy_signal': False
    }
    freqtrade = FreqtradeBot(default_conf)
    patch_get_signal(freqtrade)
    freqtrade.strategy.min_roi_reached = MagicMock(return_value=True)

    freqtrade.create_trades()

    trade = Trade.query.first()
    trade.update(limit_buy_order)
    # Sell due to min_roi_reached
    patch_get_signal(freqtrade, value=(True, True))
    assert freqtrade.handle_trade(trade) is True

    # Test if buy-signal is absent
    patch_get_signal(freqtrade, value=(False, True))
    assert freqtrade.handle_trade(trade) is True
    assert trade.sell_reason == SellType.STOP_LOSS.value


def test_get_real_amount_quote(default_conf, trades_for_order, buy_order_fee, caplog, mocker):
    mocker.patch('freqtrade.exchange.Exchange.get_trades_for_order', return_value=trades_for_order)
    patch_RPCManager(mocker)
    patch_exchange(mocker)
    amount = sum(x['amount'] for x in trades_for_order)
    trade = Trade(
        pair='LTC/ETH',
        amount=amount,
        exchange='binance',
        open_rate=0.245441,
        open_order_id="123456"
    )
    freqtrade = FreqtradeBot(default_conf)
    patch_get_signal(freqtrade)

    # Amount is reduced by "fee"
    assert freqtrade.get_real_amount(trade, buy_order_fee) == amount - (amount * 0.001)
    assert log_has('Applying fee on amount for Trade(id=None, pair=LTC/ETH, amount=8.00000000, '
                   'open_rate=0.24544100, open_since=closed) (from 8.0 to 7.992) from Trades',
                   caplog)


def test_get_real_amount_no_trade(default_conf, buy_order_fee, caplog, mocker):
    mocker.patch('freqtrade.exchange.Exchange.get_trades_for_order', return_value=[])

    patch_RPCManager(mocker)
    patch_exchange(mocker)
    amount = buy_order_fee['amount']
    trade = Trade(
        pair='LTC/ETH',
        amount=amount,
        exchange='binance',
        open_rate=0.245441,
        open_order_id="123456"
    )
    freqtrade = FreqtradeBot(default_conf)
    patch_get_signal(freqtrade)

    # Amount is reduced by "fee"
    assert freqtrade.get_real_amount(trade, buy_order_fee) == amount
    assert log_has('Applying fee on amount for Trade(id=None, pair=LTC/ETH, amount=8.00000000, '
                   'open_rate=0.24544100, open_since=closed) failed: myTrade-Dict empty found',
                   caplog)


def test_get_real_amount_stake(default_conf, trades_for_order, buy_order_fee, mocker):
    trades_for_order[0]['fee']['currency'] = 'ETH'

    patch_RPCManager(mocker)
    patch_exchange(mocker)
    mocker.patch('freqtrade.exchange.Exchange.get_trades_for_order', return_value=trades_for_order)
    amount = sum(x['amount'] for x in trades_for_order)
    trade = Trade(
        pair='LTC/ETH',
        amount=amount,
        exchange='binance',
        open_rate=0.245441,
        open_order_id="123456"
    )
    freqtrade = FreqtradeBot(default_conf)
    patch_get_signal(freqtrade)

    # Amount does not change
    assert freqtrade.get_real_amount(trade, buy_order_fee) == amount


def test_get_real_amount_no_currency_in_fee(default_conf, trades_for_order, buy_order_fee, mocker):

    limit_buy_order = deepcopy(buy_order_fee)
    limit_buy_order['fee'] = {'cost': 0.004, 'currency': None}
    trades_for_order[0]['fee']['currency'] = None

    patch_RPCManager(mocker)
    patch_exchange(mocker)
    mocker.patch('freqtrade.exchange.Exchange.get_trades_for_order', return_value=trades_for_order)
    amount = sum(x['amount'] for x in trades_for_order)
    trade = Trade(
        pair='LTC/ETH',
        amount=amount,
        exchange='binance',
        open_rate=0.245441,
        open_order_id="123456"
    )
    freqtrade = FreqtradeBot(default_conf)
    patch_get_signal(freqtrade)

    # Amount does not change
    assert freqtrade.get_real_amount(trade, limit_buy_order) == amount


def test_get_real_amount_BNB(default_conf, trades_for_order, buy_order_fee, mocker):
    trades_for_order[0]['fee']['currency'] = 'BNB'
    trades_for_order[0]['fee']['cost'] = 0.00094518

    patch_RPCManager(mocker)
    patch_exchange(mocker)
    mocker.patch('freqtrade.exchange.Exchange.get_trades_for_order', return_value=trades_for_order)
    amount = sum(x['amount'] for x in trades_for_order)
    trade = Trade(
        pair='LTC/ETH',
        amount=amount,
        exchange='binance',
        open_rate=0.245441,
        open_order_id="123456"
    )
    freqtrade = FreqtradeBot(default_conf)
    patch_get_signal(freqtrade)

    # Amount does not change
    assert freqtrade.get_real_amount(trade, buy_order_fee) == amount


def test_get_real_amount_multi(default_conf, trades_for_order2, buy_order_fee, caplog, mocker):
    patch_RPCManager(mocker)
    patch_exchange(mocker)
    mocker.patch('freqtrade.exchange.Exchange.get_trades_for_order', return_value=trades_for_order2)
    amount = float(sum(x['amount'] for x in trades_for_order2))
    trade = Trade(
        pair='LTC/ETH',
        amount=amount,
        exchange='binance',
        open_rate=0.245441,
        open_order_id="123456"
    )
    freqtrade = FreqtradeBot(default_conf)
    patch_get_signal(freqtrade)

    # Amount is reduced by "fee"
    assert freqtrade.get_real_amount(trade, buy_order_fee) == amount - (amount * 0.001)
    assert log_has('Applying fee on amount for Trade(id=None, pair=LTC/ETH, amount=8.00000000, '
                   'open_rate=0.24544100, open_since=closed) (from 8.0 to 7.992) from Trades',
                   caplog)


def test_get_real_amount_fromorder(default_conf, trades_for_order, buy_order_fee, caplog, mocker):
    limit_buy_order = deepcopy(buy_order_fee)
    limit_buy_order['fee'] = {'cost': 0.004, 'currency': 'LTC'}

    patch_RPCManager(mocker)
    patch_exchange(mocker)
    mocker.patch('freqtrade.exchange.Exchange.get_trades_for_order',
                 return_value=[trades_for_order])
    amount = float(sum(x['amount'] for x in trades_for_order))
    trade = Trade(
        pair='LTC/ETH',
        amount=amount,
        exchange='binance',
        open_rate=0.245441,
        open_order_id="123456"
    )
    freqtrade = FreqtradeBot(default_conf)
    patch_get_signal(freqtrade)

    # Amount is reduced by "fee"
    assert freqtrade.get_real_amount(trade, limit_buy_order) == amount - 0.004
    assert log_has('Applying fee on amount for Trade(id=None, pair=LTC/ETH, amount=8.00000000, '
                   'open_rate=0.24544100, open_since=closed) (from 8.0 to 7.996) from Order',
                   caplog)


def test_get_real_amount_invalid_order(default_conf, trades_for_order, buy_order_fee, mocker):
    limit_buy_order = deepcopy(buy_order_fee)
    limit_buy_order['fee'] = {'cost': 0.004}

    patch_RPCManager(mocker)
    patch_exchange(mocker)
    mocker.patch('freqtrade.exchange.Exchange.get_trades_for_order', return_value=[])
    amount = float(sum(x['amount'] for x in trades_for_order))
    trade = Trade(
        pair='LTC/ETH',
        amount=amount,
        exchange='binance',
        open_rate=0.245441,
        open_order_id="123456"
    )
    freqtrade = FreqtradeBot(default_conf)
    patch_get_signal(freqtrade)

    # Amount does not change
    assert freqtrade.get_real_amount(trade, limit_buy_order) == amount


def test_get_real_amount_invalid(default_conf, trades_for_order, buy_order_fee, mocker):
    # Remove "Currency" from fee dict
    trades_for_order[0]['fee'] = {'cost': 0.008}

    patch_RPCManager(mocker)
    patch_exchange(mocker)
    mocker.patch('freqtrade.exchange.Exchange.get_trades_for_order', return_value=trades_for_order)
    amount = sum(x['amount'] for x in trades_for_order)
    trade = Trade(
        pair='LTC/ETH',
        amount=amount,
        exchange='binance',
        open_rate=0.245441,
        open_order_id="123456"
    )
    freqtrade = FreqtradeBot(default_conf)
    patch_get_signal(freqtrade)
    # Amount does not change
    assert freqtrade.get_real_amount(trade, buy_order_fee) == amount


def test_get_real_amount_open_trade(default_conf, mocker):
    patch_RPCManager(mocker)
    patch_exchange(mocker)
    amount = 12345
    trade = Trade(
        pair='LTC/ETH',
        amount=amount,
        exchange='binance',
        open_rate=0.245441,
        open_order_id="123456"
    )
    order = {
        'id': 'mocked_order',
        'amount': amount,
        'status': 'open',
    }
    freqtrade = FreqtradeBot(default_conf)
    patch_get_signal(freqtrade)
    assert freqtrade.get_real_amount(trade, order) == amount


def test_order_book_depth_of_market(default_conf, ticker, limit_buy_order, fee, markets, mocker,
                                    order_book_l2):
    default_conf['bid_strategy']['check_depth_of_market']['enabled'] = True
    default_conf['bid_strategy']['check_depth_of_market']['bids_to_ask_delta'] = 0.1
    patch_RPCManager(mocker)
    patch_exchange(mocker)
    mocker.patch('freqtrade.exchange.Exchange.get_order_book', order_book_l2)
    mocker.patch.multiple(
        'freqtrade.exchange.Exchange',
        get_ticker=ticker,
        buy=MagicMock(return_value={'id': limit_buy_order['id']}),
        get_fee=fee,
        markets=PropertyMock(return_value=markets)
    )

    # Save state of current whitelist
    whitelist = deepcopy(default_conf['exchange']['pair_whitelist'])
    freqtrade = FreqtradeBot(default_conf)
    patch_get_signal(freqtrade)
    freqtrade.create_trades()

    trade = Trade.query.first()
    assert trade is not None
    assert trade.stake_amount == 0.001
    assert trade.is_open
    assert trade.open_date is not None
    assert trade.exchange == 'bittrex'

    # Simulate fulfilled LIMIT_BUY order for trade
    trade.update(limit_buy_order)

    assert trade.open_rate == 0.00001099
    assert whitelist == default_conf['exchange']['pair_whitelist']


def test_order_book_depth_of_market_high_delta(default_conf, ticker, limit_buy_order,
                                               fee, markets, mocker, order_book_l2):
    default_conf['bid_strategy']['check_depth_of_market']['enabled'] = True
    # delta is 100 which is impossible to reach. hence check_depth_of_market will return false
    default_conf['bid_strategy']['check_depth_of_market']['bids_to_ask_delta'] = 100
    patch_RPCManager(mocker)
    patch_exchange(mocker)
    mocker.patch('freqtrade.exchange.Exchange.get_order_book', order_book_l2)
    mocker.patch.multiple(
        'freqtrade.exchange.Exchange',
        get_ticker=ticker,
        buy=MagicMock(return_value={'id': limit_buy_order['id']}),
        get_fee=fee,
        markets=PropertyMock(return_value=markets)
    )
    # Save state of current whitelist
    freqtrade = FreqtradeBot(default_conf)
    patch_get_signal(freqtrade)
    freqtrade.create_trades()

    trade = Trade.query.first()
    assert trade is None


def test_order_book_bid_strategy1(mocker, default_conf, order_book_l2, markets) -> None:
    """
    test if function get_target_bid will return the order book price
    instead of the ask rate
    """
    patch_exchange(mocker)
    ticker_mock = MagicMock(return_value={'ask': 0.045, 'last': 0.046})
    mocker.patch.multiple(
        'freqtrade.exchange.Exchange',
        markets=PropertyMock(return_value=markets),
        get_order_book=order_book_l2,
        get_ticker=ticker_mock,

    )
    default_conf['exchange']['name'] = 'binance'
    default_conf['bid_strategy']['use_order_book'] = True
    default_conf['bid_strategy']['order_book_top'] = 2
    default_conf['bid_strategy']['ask_last_balance'] = 0
    default_conf['telegram']['enabled'] = False

    freqtrade = FreqtradeBot(default_conf)
    assert freqtrade.get_target_bid('ETH/BTC') == 0.043935
    assert ticker_mock.call_count == 0


def test_order_book_bid_strategy2(mocker, default_conf, order_book_l2, markets) -> None:
    """
    test if function get_target_bid will return the ask rate (since its value is lower)
    instead of the order book rate (even if enabled)
    """
    patch_exchange(mocker)
    ticker_mock = MagicMock(return_value={'ask': 0.042, 'last': 0.046})
    mocker.patch.multiple(
        'freqtrade.exchange.Exchange',
        markets=PropertyMock(return_value=markets),
        get_order_book=order_book_l2,
        get_ticker=ticker_mock,

    )
    default_conf['exchange']['name'] = 'binance'
    default_conf['bid_strategy']['use_order_book'] = True
    default_conf['bid_strategy']['order_book_top'] = 2
    default_conf['bid_strategy']['ask_last_balance'] = 0
    default_conf['telegram']['enabled'] = False

    freqtrade = FreqtradeBot(default_conf)
    # ordrebook shall be used even if tickers would be lower.
    assert freqtrade.get_target_bid('ETH/BTC', ) != 0.042
    assert ticker_mock.call_count == 0


def test_check_depth_of_market_buy(default_conf, mocker, order_book_l2, markets) -> None:
    """
    test check depth of market
    """
    patch_exchange(mocker)
    mocker.patch.multiple(
        'freqtrade.exchange.Exchange',
        markets=PropertyMock(return_value=markets),
        get_order_book=order_book_l2
    )
    default_conf['telegram']['enabled'] = False
    default_conf['exchange']['name'] = 'binance'
    default_conf['bid_strategy']['check_depth_of_market']['enabled'] = True
    # delta is 100 which is impossible to reach. hence function will return false
    default_conf['bid_strategy']['check_depth_of_market']['bids_to_ask_delta'] = 100
    freqtrade = FreqtradeBot(default_conf)

    conf = default_conf['bid_strategy']['check_depth_of_market']
    assert freqtrade._check_depth_of_market_buy('ETH/BTC', conf) is False


def test_order_book_ask_strategy(default_conf, limit_buy_order, limit_sell_order,
                                 fee, markets, mocker, order_book_l2) -> None:
    """
    test order book ask strategy
    """
    mocker.patch('freqtrade.exchange.Exchange.get_order_book', order_book_l2)
    default_conf['exchange']['name'] = 'binance'
    default_conf['ask_strategy']['use_order_book'] = True
    default_conf['ask_strategy']['order_book_min'] = 1
    default_conf['ask_strategy']['order_book_max'] = 2
    default_conf['telegram']['enabled'] = False
    patch_RPCManager(mocker)
    patch_exchange(mocker)
    mocker.patch.multiple(
        'freqtrade.exchange.Exchange',
        get_ticker=MagicMock(return_value={
            'bid': 0.00001172,
            'ask': 0.00001173,
            'last': 0.00001172
        }),
        buy=MagicMock(return_value={'id': limit_buy_order['id']}),
        sell=MagicMock(return_value={'id': limit_sell_order['id']}),
        get_fee=fee,
        markets=PropertyMock(return_value=markets)
    )
    freqtrade = FreqtradeBot(default_conf)
    patch_get_signal(freqtrade)

    freqtrade.create_trades()

    trade = Trade.query.first()
    assert trade

    time.sleep(0.01)  # Race condition fix
    trade.update(limit_buy_order)
    assert trade.is_open is True

    patch_get_signal(freqtrade, value=(False, True))
    assert freqtrade.handle_trade(trade) is True


def test_get_sell_rate(default_conf, mocker, ticker, order_book_l2) -> None:

    mocker.patch.multiple(
        'freqtrade.exchange.Exchange',
        get_order_book=order_book_l2,
        get_ticker=ticker,
    )
    pair = "ETH/BTC"

    # Test regular mode
    ft = get_patched_freqtradebot(mocker, default_conf)
    rate = ft.get_sell_rate(pair, True)
    assert isinstance(rate, float)
    assert rate == 0.00001098

    # Test orderbook mode
    default_conf['ask_strategy']['use_order_book'] = True
    default_conf['ask_strategy']['order_book_min'] = 1
    default_conf['ask_strategy']['order_book_max'] = 2
    ft = get_patched_freqtradebot(mocker, default_conf)
    rate = ft.get_sell_rate(pair, True)
    assert isinstance(rate, float)
    assert rate == 0.043936


def test_startup_state(default_conf, mocker):
    default_conf['pairlist'] = {'method': 'VolumePairList',
                                'config': {'number_assets': 20}
                                }
    mocker.patch('freqtrade.exchange.Exchange.exchange_has', MagicMock(return_value=True))
    worker = get_patched_worker(mocker, default_conf)
    assert worker.state is State.RUNNING


def test_startup_trade_reinit(default_conf, edge_conf, mocker):

    mocker.patch('freqtrade.exchange.Exchange.exchange_has', MagicMock(return_value=True))
    reinit_mock = MagicMock()
    mocker.patch('freqtrade.persistence.Trade.stoploss_reinitialization', reinit_mock)

    ftbot = get_patched_freqtradebot(mocker, default_conf)
    ftbot.startup()
    assert reinit_mock.call_count == 1

    reinit_mock.reset_mock()

    ftbot = get_patched_freqtradebot(mocker, edge_conf)
    ftbot.startup()
    assert reinit_mock.call_count == 0<|MERGE_RESOLUTION|>--- conflicted
+++ resolved
@@ -2421,8 +2421,6 @@
     assert rpc_mock.call_count == 2
 
 
-<<<<<<< HEAD
-=======
 def test_execute_sell_market_order(default_conf, ticker, fee,
                                    ticker_sell_up, markets, mocker) -> None:
     rpc_mock = patch_RPCManager(mocker)
@@ -2475,7 +2473,6 @@
     } == last_msg
 
 
->>>>>>> 3af5691b
 def test_sell_profit_only_enable_profit(default_conf, limit_buy_order,
                                         fee, markets, mocker) -> None:
     patch_RPCManager(mocker)
